function prepareTestNode() {
    var existingNode = document.getElementById("testNode");
    if (existingNode != null)
        existingNode.parentNode.removeChild(existingNode);
    testNode = document.createElement("div");
    testNode.id = "testNode";
    document.body.appendChild(testNode);
}

function getSelectedValuesFromSelectNode(selectNode) {
    var selectedNodes = ko.utils.arrayFilter(selectNode.childNodes, function (node) { return node.selected; });
    return ko.utils.arrayMap(selectedNodes, function (node) { return ko.selectExtensions.readValue(node); });
}

describe('Binding: Enable/Disable', {
    before_each: prepareTestNode,

    'Enable means the node is enabled only when the value is true': function () {
        var observable = new ko.observable();
        testNode.innerHTML = "<input data-bind='enable:myModelProperty()' />";
        ko.applyBindings({ myModelProperty: observable }, testNode);

        value_of(testNode.childNodes[0].disabled).should_be(true);
        observable(1);
        value_of(testNode.childNodes[0].disabled).should_be(false);
    },

    'Disable means the node is enabled only when the value is false': function () {
        var observable = new ko.observable();
        testNode.innerHTML = "<input data-bind='disable:myModelProperty()' />";
        ko.applyBindings({ myModelProperty: observable }, testNode);

        value_of(testNode.childNodes[0].disabled).should_be(false);
        observable(1);
        value_of(testNode.childNodes[0].disabled).should_be(true);
    },

    'Enable should unwrap observables implicitly': function () {
        var observable = new ko.observable(false);
        testNode.innerHTML = "<input data-bind='enable:myModelProperty' />";
        ko.applyBindings({ myModelProperty: observable }, testNode);
        value_of(testNode.childNodes[0].disabled).should_be(true);
    },

    'Disable should unwrap observables implicitly': function () {
        var observable = new ko.observable(false);
        testNode.innerHTML = "<input data-bind='disable:myModelProperty' />";
        ko.applyBindings({ myModelProperty: observable }, testNode);
        value_of(testNode.childNodes[0].disabled).should_be(false);
    }
});

describe('Binding: Visible', {
    before_each: prepareTestNode,

    'Should display the node only when the value is true': function () {
        var observable = new ko.observable(false);
        testNode.innerHTML = "<input data-bind='visible:myModelProperty()' />";
        ko.applyBindings({ myModelProperty: observable }, testNode);

        value_of(testNode.childNodes[0].style.display).should_be("none");
        observable(true);
        value_of(testNode.childNodes[0].style.display).should_be("");
    },

    'Should unwrap observables implicitly': function () {
        var observable = new ko.observable(false);
        testNode.innerHTML = "<input data-bind='visible:myModelProperty' />";
        ko.applyBindings({ myModelProperty: observable }, testNode);
        value_of(testNode.childNodes[0].style.display).should_be("none");
    }
});

describe('Binding: Text', {
    before_each: prepareTestNode,

    'Should assign the value to the node, HTML-encoding the value': function () {
        var model = { textProp: "'Val <with> \"special\" <i>characters</i>'" };
        testNode.innerHTML = "<span data-bind='text:textProp'></span>";
        ko.applyBindings(model, testNode);
        value_of(testNode.childNodes[0].textContent || testNode.childNodes[0].innerText).should_be(model.textProp);
    },

    'Should assign an empty string as value if the model value is null': function () {
        testNode.innerHTML = "<span data-bind='text:(null)' ></span>";
        ko.applyBindings(null, testNode);
        var actualText = "textContent" in testNode.childNodes[0] ? testNode.childNodes[0].textContent : testNode.childNodes[0].innerText;
        value_of(actualText).should_be("");
    },

    'Should assign an empty string as value if the model value is undefined': function () {
        testNode.innerHTML = "<span data-bind='text:undefined' ></span>";
        ko.applyBindings(null, testNode);
        var actualText = "textContent" in testNode.childNodes[0] ? testNode.childNodes[0].textContent : testNode.childNodes[0].innerText;
        value_of(actualText).should_be("");
    }
});

describe('Binding: HTML', {
    before_each: prepareTestNode,

    'Should assign the value to the node without HTML-encoding the value': function () {
        var model = { textProp: "My <span>HTML-containing</span> value" };
        testNode.innerHTML = "<span data-bind='html:textProp'></span>";
        ko.applyBindings(model, testNode);
        value_of(testNode.childNodes[0].innerHTML.toLowerCase()).should_be(model.textProp.toLowerCase());
        value_of(testNode.childNodes[0].childNodes[1].innerHTML).should_be("HTML-containing");
    },

    'Should assign an empty string as value if the model value is null': function () {
        testNode.innerHTML = "<span data-bind='html:(null)' ></span>";
        ko.applyBindings(null, testNode);
        value_of(testNode.childNodes[0].innerHTML).should_be("");
    },

    'Should assign an empty string as value if the model value is undefined': function () {
        testNode.innerHTML = "<span data-bind='html:undefined' ></span>";
        ko.applyBindings(null, testNode);
        value_of(testNode.childNodes[0].innerHTML).should_be("");
    },

    'Should be able to write arbitrary HTML, even if it is not semantically correct': function() {
        // Represents issue #98 (https://github.com/SteveSanderson/knockout/issues/98)
        // IE 8 and earlier is excessively strict about the use of .innerHTML - it throws
        // if you try to write a <P> tag inside an existing <P> tag, for example.
        var model = { textProp: "<p>hello</p><p>this isn't semantically correct</p>" };
        testNode.innerHTML = "<p data-bind='html:textProp'></p>";
        ko.applyBindings(model, testNode);
        value_of(testNode.childNodes[0]).should_contain_html(model.textProp);
    },

    'Should be able to write arbitrary HTML, including <tr> elements into tables': function() {
        // Some HTML elements are awkward, because the browser implicitly adds surrounding
        // elements, or won't allow those elements to be direct children of others.
        // The most common examples relate to tables.
        var model = { textProp: "<tr><td>hello</td></tr>" };
        testNode.innerHTML = "<table data-bind='html:textProp'></table>";
        ko.applyBindings(model, testNode);

        // Accept either of the following outcomes - there may or may not be an implicitly added <tbody>.
        var tr = testNode.childNodes[0].childNodes[0];
        if (tr.tagName == 'TBODY')
            tr = tr.childNodes[0];

        var td = tr.childNodes[0];

        value_of(tr.tagName).should_be("TR");
        value_of(td.tagName).should_be("TD");
        value_of('innerText' in td ? td.innerText : td.textContent).should_be("hello");
    }
});

describe('Binding: Value', {
    before_each: prepareTestNode,

    'Should assign the value to the node': function () {
        testNode.innerHTML = "<input data-bind='value:123' />";
        ko.applyBindings(null, testNode);
        value_of(testNode.childNodes[0].value).should_be(123);
    },

    'Should treat null values as empty strings': function () {
        testNode.innerHTML = "<input data-bind='value:myProp' />";
        ko.applyBindings({ myProp: ko.observable(0) }, testNode);
        value_of(testNode.childNodes[0].value).should_be("0");
    },

    'Should assign an empty string as value if the model value is null': function () {
        testNode.innerHTML = "<input data-bind='value:(null)' />";
        ko.applyBindings(null, testNode);
        value_of(testNode.childNodes[0].value).should_be("");
    },

    'Should assign an empty string as value if the model value is undefined': function () {
        testNode.innerHTML = "<input data-bind='value:undefined' />";
        ko.applyBindings(null, testNode);
        value_of(testNode.childNodes[0].value).should_be("");
    },

    'For observable values, should unwrap the value and update on change': function () {
        var myobservable = new ko.observable(123);
        testNode.innerHTML = "<input data-bind='value:someProp' />";
        ko.applyBindings({ someProp: myobservable }, testNode);
        value_of(testNode.childNodes[0].value).should_be(123);
        myobservable(456);
        value_of(testNode.childNodes[0].value).should_be(456);
    },

    'For writeable observable values, should catch the node\'s onchange and write values back to the observable': function () {
        var myobservable = new ko.observable(123);
        testNode.innerHTML = "<input data-bind='value:someProp' />";
        ko.applyBindings({ someProp: myobservable }, testNode);
        testNode.childNodes[0].value = "some user-entered value";
        ko.utils.triggerEvent(testNode.childNodes[0], "change");
        value_of(myobservable()).should_be("some user-entered value");
    },

    'For non-observable property values, should catch the node\'s onchange and write values back to the property': function () {
        var model = { modelProperty123: 456 };
        testNode.innerHTML = "<input data-bind='value: modelProperty123' />";
        ko.applyBindings(model, testNode);
        value_of(testNode.childNodes[0].value).should_be(456);

        testNode.childNodes[0].value = 789;
        ko.utils.triggerEvent(testNode.childNodes[0], "change");
        value_of(model.modelProperty123).should_be(789);
    },

    'Should be able to write to observable subproperties of an observable, even after the parent observable has changed': function () {
        // This spec represents https://github.com/SteveSanderson/knockout/issues#issue/13
        var originalSubproperty = ko.observable("original value");
        var newSubproperty = ko.observable();
        var model = { myprop: ko.observable({ subproperty : originalSubproperty }) };

        // Set up a text box whose value is linked to the subproperty of the observable's current value
        testNode.innerHTML = "<input data-bind='value: myprop().subproperty' />";
        ko.applyBindings(model, testNode);
        value_of(testNode.childNodes[0].value).should_be("original value");

        model.myprop({ subproperty : newSubproperty }); // Note that myprop (and hence its subproperty) is changed *after* the bindings are applied
        testNode.childNodes[0].value = "Some new value";
        ko.utils.triggerEvent(testNode.childNodes[0], "change");

        // Verify that the change was written to the *new* subproperty, not the one referenced when the bindings were first established
        value_of(newSubproperty()).should_be("Some new value");
        value_of(originalSubproperty()).should_be("original value");
    },

    'Should only register one single onchange handler': function () {
        var notifiedValues = [];
        var myobservable = new ko.observable(123);
        myobservable.subscribe(function (value) { notifiedValues.push(value); });
        value_of(notifiedValues.length).should_be(0);

        testNode.innerHTML = "<input data-bind='value:someProp' />";
        ko.applyBindings({ someProp: myobservable }, testNode);

        // Implicitly observe the number of handlers by seeing how many times "myobservable"
        // receives a new value for each onchange on the text box. If there's just one handler,
        // we'll see one new value per onchange event. More handlers cause more notifications.
        testNode.childNodes[0].value = "ABC";
        ko.utils.triggerEvent(testNode.childNodes[0], "change");
        value_of(notifiedValues.length).should_be(1);

        testNode.childNodes[0].value = "DEF";
        ko.utils.triggerEvent(testNode.childNodes[0], "change");
        value_of(notifiedValues.length).should_be(2);
    },

    'Should be able to catch updates after specific events (e.g., keyup) instead of onchange': function () {
        var myobservable = new ko.observable(123);
        testNode.innerHTML = "<input data-bind='value:someProp, valueUpdate: \"keyup\"' />";
        ko.applyBindings({ someProp: myobservable }, testNode);
        testNode.childNodes[0].value = "some user-entered value";
        ko.utils.triggerEvent(testNode.childNodes[0], "keyup");
        value_of(myobservable()).should_be("some user-entered value");
    },

    'Should catch updates on change as well as the nominated valueUpdate event': function () {
        // Represents issue #102 (https://github.com/SteveSanderson/knockout/issues/102)
        var myobservable = new ko.observable(123);
        testNode.innerHTML = "<input data-bind='value:someProp, valueUpdate: \"keyup\"' />";
        ko.applyBindings({ someProp: myobservable }, testNode);
        testNode.childNodes[0].value = "some user-entered value";
        ko.utils.triggerEvent(testNode.childNodes[0], "change");
        value_of(myobservable()).should_be("some user-entered value");
    },

    'For select boxes, should update selectedIndex when the model changes (options specified before value)': function() {
        var observable = new ko.observable('B');
        testNode.innerHTML = "<select data-bind='options:[\"A\", \"B\"], value:myObservable'></select>";
        ko.applyBindings({ myObservable: observable }, testNode);
        value_of(testNode.childNodes[0].selectedIndex).should_be(1);
        value_of(observable()).should_be('B');

        observable('A');
        value_of(testNode.childNodes[0].selectedIndex).should_be(0);
        value_of(observable()).should_be('A');
    },

    'For select boxes, should update selectedIndex when the model changes (value specified before options)': function() {
        var observable = new ko.observable('B');
        testNode.innerHTML = "<select data-bind='value:myObservable, options:[\"A\", \"B\"]'></select>";
        ko.applyBindings({ myObservable: observable }, testNode);
        value_of(testNode.childNodes[0].selectedIndex).should_be(1);
        value_of(observable()).should_be('B');

        observable('A');
        value_of(testNode.childNodes[0].selectedIndex).should_be(0);
        value_of(observable()).should_be('A');
    },

    'For select boxes, should display the caption when the model value changes to undefined': function() {
        var observable = new ko.observable('B');
        testNode.innerHTML = "<select data-bind='options:[\"A\", \"B\"], optionsCaption:\"Select...\", value:myObservable'></select>";
        ko.applyBindings({ myObservable: observable }, testNode);
        value_of(testNode.childNodes[0].selectedIndex).should_be(2);
        observable(undefined);
        value_of(testNode.childNodes[0].selectedIndex).should_be(0);
    },

    'For select boxes, should update the model value when the UI is changed (setting it to undefined when the caption is selected)': function () {
        var observable = new ko.observable('B');
        testNode.innerHTML = "<select data-bind='options:[\"A\", \"B\"], optionsCaption:\"Select...\", value:myObservable'></select>";
        ko.applyBindings({ myObservable: observable }, testNode);
        var dropdown = testNode.childNodes[0];

        dropdown.selectedIndex = 1;
        ko.utils.triggerEvent(dropdown, "change");
        value_of(observable()).should_be("A");

        dropdown.selectedIndex = 0;
        ko.utils.triggerEvent(dropdown, "change");
        value_of(observable()).should_be(undefined);
    },

    'For select boxes, should be able to associate option values with arbitrary objects (not just strings)': function() {
        var x = {}, y = {};
        var selectedValue = ko.observable(y);
        testNode.innerHTML = "<select data-bind='options: myOptions, value: selectedValue'></select>";
        var dropdown = testNode.childNodes[0];
        ko.applyBindings({ myOptions: [x, y], selectedValue: selectedValue }, testNode);

        // Check the UI displays the entry corresponding to the chosen value
        value_of(dropdown.selectedIndex).should_be(1);

        // Check that when we change the model value, the UI is updated
        selectedValue(x);
        value_of(dropdown.selectedIndex).should_be(0);

        // Check that when we change the UI, this changes the model value
        dropdown.selectedIndex = 1;
        ko.utils.triggerEvent(dropdown, "change");
        value_of(selectedValue()).should_be(y);
    },

    'For select boxes, should automatically initialize the model property to match the first option value if no option value matches the current model property value': function() {
        // The rationale here is that we always want the model value to match the option that appears to be selected in the UI
        //  * If there is *any* option value that equals the model value, we'd initalise the select box such that *that* option is the selected one
        //  * If there is *no* option value that equals the model value (often because the model value is undefined), we should set the model
        //    value to match an arbitrary option value to avoid inconsistency between the visible UI and the model
        var observable = new ko.observable(); // Undefined by default

        // Should work with options specified before value
        testNode.innerHTML = "<select data-bind='options:[\"A\", \"B\"], value:myObservable'></select>";
        ko.applyBindings({ myObservable: observable }, testNode);
        value_of(observable()).should_be("A");

        // ... and with value specified before options
        testNode.innerHTML = "<select data-bind='value:myObservable, options:[\"A\", \"B\"]'></select>";
        observable(undefined);
        value_of(observable()).should_be(undefined);
        ko.applyBindings({ myObservable: observable }, testNode);
        value_of(observable()).should_be("A");
    },

    'For nonempty select boxes, should reject model values that don\'t match any option value, resetting the model value to whatever is visibly selected in the UI': function() {
        var observable = new ko.observable('B');
        testNode.innerHTML = "<select data-bind='options:[\"A\", \"B\", \"C\"], value:myObservable'></select>";
        ko.applyBindings({ myObservable: observable }, testNode);
        value_of(testNode.childNodes[0].selectedIndex).should_be(1);

        observable('D'); // This change should be rejected, as there's no corresponding option in the UI
        value_of(observable()).should_not_be('D');
    },

    'For select boxes, option values can be numerical, and are not implicitly converted to strings': function() {
        var observable = new ko.observable(30);
        testNode.innerHTML = "<select data-bind='options:[10,20,30,40], value:myObservable'></select>";
        ko.applyBindings({ myObservable: observable }, testNode);

        // First check that numerical model values will match a dropdown option
        value_of(testNode.childNodes[0].selectedIndex).should_be(2); // 3rd element, zero-indexed

        // Then check that dropdown options map back to numerical model values
        testNode.childNodes[0].selectedIndex = 1;
        ko.utils.triggerEvent(testNode.childNodes[0], "change");
        value_of(typeof observable()).should_be("number");
        value_of(observable()).should_be(20);
    },

    'On IE, should respond exactly once to "propertychange" followed by "blur" or "change" or both': function() {
        var isIE = navigator.userAgent.indexOf("MSIE") >= 0;

        if (isIE) {
            var myobservable = new ko.observable(123).extend({ notify: 'always' });
            var numUpdates = 0;
            myobservable.subscribe(function() { numUpdates++ });
            testNode.innerHTML = "<input data-bind='value:someProp' />";
            ko.applyBindings({ someProp: myobservable }, testNode);

            // First try change then blur
            testNode.childNodes[0].value = "some user-entered value";
            ko.utils.triggerEvent(testNode.childNodes[0], "propertychange");
            ko.utils.triggerEvent(testNode.childNodes[0], "change");
            value_of(myobservable()).should_be("some user-entered value");
            value_of(numUpdates).should_be(1);
            ko.utils.triggerEvent(testNode.childNodes[0], "blur");
            value_of(numUpdates).should_be(1);

            // Now try blur then change
            testNode.childNodes[0].value = "different user-entered value";
            ko.utils.triggerEvent(testNode.childNodes[0], "propertychange");
            ko.utils.triggerEvent(testNode.childNodes[0], "blur");
            value_of(myobservable()).should_be("different user-entered value");
            value_of(numUpdates).should_be(2);
            ko.utils.triggerEvent(testNode.childNodes[0], "change");
            value_of(numUpdates).should_be(2);
        }
    }
})

describe('Binding: Options', {
    before_each: prepareTestNode,

    // Todo: when the options list is populated, this should trigger a change event so that observers are notified of the new value (i.e., the default selection)

    'Should only be applicable to SELECT nodes': function () {
        var threw = false;
        testNode.innerHTML = "<input data-bind='options:{}' />";
        try { ko.applyBindings({}, testNode); }
        catch (ex) { threw = true; }
        value_of(threw).should_be(true);
    },

    'Should set the SELECT node\'s options set to match the model value': function () {
        var observable = new ko.observableArray(["A", "B", "C"]);
        testNode.innerHTML = "<select data-bind='options:myValues'><option>should be deleted</option></select>";
        ko.applyBindings({ myValues: observable }, testNode);
        var displayedOptions = ko.utils.arrayMap(testNode.childNodes[0].childNodes, function (node) { return node.innerHTML; });
        value_of(displayedOptions).should_be(["A", "B", "C"]);
    },

    'Should accept optionsText and optionsValue params to display subproperties of the model values': function() {
        var modelValues = new ko.observableArray([
            { name: 'bob', id: ko.observable(6) }, // Note that subproperties can be observable
            { name: ko.observable('frank'), id: 13 }
        ]);
        testNode.innerHTML = "<select data-bind='options:myValues, optionsText: \"name\", optionsValue: \"id\"'><option>should be deleted</option></select>";
        ko.applyBindings({ myValues: modelValues }, testNode);
        var displayedText = ko.utils.arrayMap(testNode.childNodes[0].childNodes, function (node) { return node.innerHTML; });
        var displayedValues = ko.utils.arrayMap(testNode.childNodes[0].childNodes, function (node) { return node.value; });
        value_of(displayedText).should_be(["bob", "frank"]);
        value_of(displayedValues).should_be([6, 13]);
    },

    'Should accept function in optionsText param to display subproperties of the model values': function() {
        var modelValues = new ko.observableArray([
            { name: 'bob', job: 'manager' },
            { name: 'frank', job: 'coder & tester' }
        ]);
        testNode.innerHTML = "<select data-bind='options:myValues, optionsText: function (v) { return v[\"name\"] + \" (\" + v[\"job\"] + \")\"; }, optionsValue: \"id\"'><option>should be deleted</option></select>";
        ko.applyBindings({ myValues: modelValues }, testNode);
        var displayedText = ko.utils.arrayMap(testNode.childNodes[0].childNodes, function (node) { return node.innerText || node.textContent; });
        value_of(displayedText).should_be(["bob (manager)", "frank (coder & tester)"]);
    },

    'Should update the SELECT node\'s options if the model changes': function () {
        var observable = new ko.observableArray(["A", "B", "C"]);
        testNode.innerHTML = "<select data-bind='options:myValues'><option>should be deleted</option></select>";
        ko.applyBindings({ myValues: observable }, testNode);
        observable.splice(1, 1);
        var displayedOptions = ko.utils.arrayMap(testNode.childNodes[0].childNodes, function (node) { return node.innerHTML; });
        value_of(displayedOptions).should_be(["A", "C"]);
    },

    'Should retain as much selection as possible when changing the SELECT node\'s options': function () {
        var observable = new ko.observableArray(["A", "B", "C"]);
        testNode.innerHTML = "<select data-bind='options:myValues' multiple='multiple'><option>A</option><option selected='selected'>B</option><option selected='selected'>X</option></select>";
        ko.applyBindings({ myValues: observable }, testNode);
        value_of(getSelectedValuesFromSelectNode(testNode.childNodes[0])).should_be(["B"]);
    },

    'Should place a caption at the top of the options list and display it when the model value is undefined': function() {
        testNode.innerHTML = "<select data-bind='options:[\"A\", \"B\"], optionsCaption: \"Select one...\"'></select>";
        ko.applyBindings({}, testNode);
        var displayedOptions = ko.utils.arrayMap(testNode.childNodes[0].childNodes, function (node) { return node.innerHTML; });
        value_of(displayedOptions).should_be(["Select one...", "A", "B"]);
    }
});

describe('Binding: Selected Options', {
    before_each: prepareTestNode,

    'Should only be applicable to SELECT nodes': function () {
        var threw = false;
        testNode.innerHTML = "<input data-bind='selectedOptions:[]' />";
        try { ko.applyBindings({}, testNode); }
        catch (ex) { threw = true; }
        value_of(threw).should_be(true);
    },

    'Should set selection in the SELECT node to match the model': function () {
        var bObject = {};
        var values = new ko.observableArray(["A", bObject, "C"]);
        var selection = new ko.observableArray([bObject]);
        testNode.innerHTML = "<select multiple='multiple' data-bind='options:myValues, selectedOptions:mySelection'></select>";
        ko.applyBindings({ myValues: values, mySelection: selection }, testNode);

        value_of(getSelectedValuesFromSelectNode(testNode.childNodes[0])).should_be([bObject]);
        selection.push("C");
        value_of(getSelectedValuesFromSelectNode(testNode.childNodes[0])).should_be([bObject, "C"]);
    },

    'Should update the model when selection in the SELECT node changes': function () {
        function setMultiSelectOptionSelectionState(optionElement, state) {
            // Workaround an IE 6 bug (http://benhollis.net/experiments/browserdemos/ie6-adding-options.html)
            if (/MSIE 6/i.test(navigator.userAgent))
                optionElement.setAttribute('selected', state);
            else
                optionElement.selected = state;
        }

        var cObject = {};
        var values = new ko.observableArray(["A", "B", cObject]);
        var selection = new ko.observableArray(["B"]);
        testNode.innerHTML = "<select multiple='multiple' data-bind='options:myValues, selectedOptions:mySelection'></select>";
        ko.applyBindings({ myValues: values, mySelection: selection }, testNode);

        value_of(selection()).should_be(["B"]);
        setMultiSelectOptionSelectionState(testNode.childNodes[0].childNodes[0], true);
        setMultiSelectOptionSelectionState(testNode.childNodes[0].childNodes[1], false);
        setMultiSelectOptionSelectionState(testNode.childNodes[0].childNodes[2], true);
        ko.utils.triggerEvent(testNode.childNodes[0], "change");

        value_of(selection()).should_be(["A", cObject]);
        value_of(selection()[1] === cObject).should_be(true); // Also check with strict equality, because we don't want to falsely accept [object Object] == cObject
    },

    'Should update the model when selection in the SELECT node inside an optgroup changes': function () {
        function setMultiSelectOptionSelectionState(optionElement, state) {
            // Workaround an IE 6 bug (http://benhollis.net/experiments/browserdemos/ie6-adding-options.html)
            if (/MSIE 6/i.test(navigator.userAgent))
                optionElement.setAttribute('selected', state);
            else
                optionElement.selected = state;
        }

        var selection = new ko.observableArray([]);
        testNode.innerHTML = "<select multiple='multiple' data-bind='selectedOptions:mySelection'><optgroup label='group'><option value='a'>a-text</option><option value='b'>b-text</option><option value='c'>c-text</option></optgroup></select>";
        ko.applyBindings({ mySelection: selection }, testNode);

        value_of(selection()).should_be([]);

        setMultiSelectOptionSelectionState(testNode.childNodes[0].childNodes[0].childNodes[0], true);
        setMultiSelectOptionSelectionState(testNode.childNodes[0].childNodes[0].childNodes[1], false);
        setMultiSelectOptionSelectionState(testNode.childNodes[0].childNodes[0].childNodes[2], true);
        ko.utils.triggerEvent(testNode.childNodes[0], "change");

        value_of(selection()).should_be(['a', 'c']);
    }
});

describe('Binding: Submit', {
    before_each: prepareTestNode,

    'Should invoke the supplied function on submit and prevent default action, using model as \'this\' param and the form node as a param to the handler': function () {
        var firstParamStored;
        var model = { wasCalled: false, doCall: function (firstParam) { this.wasCalled = true; firstParamStored = firstParam; } };
        testNode.innerHTML = "<form data-bind='submit:doCall' />";
        var formNode = testNode.childNodes[0];
        ko.applyBindings(model, testNode);
        ko.utils.triggerEvent(testNode.childNodes[0], "submit");
        value_of(model.wasCalled).should_be(true);
        value_of(firstParamStored).should_be(formNode);
    }
});

describe('Binding: Event', {
    before_each: prepareTestNode,

    'Should invoke the supplied function when the event occurs, using model as \'this\' param and first arg, and event as second arg': function () {
        var model = {
            firstWasCalled: false,
            firstHandler: function (passedModel, evt) {
                value_of(evt.type).should_be("click");
                value_of(this).should_be(model);
                value_of(passedModel).should_be(model);

                value_of(model.firstWasCalled).should_be(false);
                model.firstWasCalled = true;
            },

            secondWasCalled: false,
            secondHandler: function (passedModel, evt) {
                value_of(evt.type).should_be("mouseover");
                value_of(this).should_be(model);
                value_of(passedModel).should_be(model);

                value_of(model.secondWasCalled).should_be(false);
                model.secondWasCalled = true;
            }
        };
        testNode.innerHTML = "<button data-bind='event:{click:firstHandler, mouseover:secondHandler, mouseout:null}'>hey</button>";
        ko.applyBindings(model, testNode);
        ko.utils.triggerEvent(testNode.childNodes[0], "click");
        value_of(model.firstWasCalled).should_be(true);
        value_of(model.secondWasCalled).should_be(false);
        ko.utils.triggerEvent(testNode.childNodes[0], "mouseover");
        value_of(model.secondWasCalled).should_be(true);
        ko.utils.triggerEvent(testNode.childNodes[0], "mouseout"); // Shouldn't do anything (specifically, shouldn't throw)
    },

    'Should prevent default action': function () {
        testNode.innerHTML = "<a href='http://www.example.com/' data-bind='event: { click: function() { } }'>hey</button>";
        ko.applyBindings(null, testNode);
        ko.utils.triggerEvent(testNode.childNodes[0], "click");
        // Assuming we haven't been redirected to http://www.example.com/, this spec has now passed
    },

    'Should let bubblable events bubble to parent elements by default': function() {
        var model = {
            innerWasCalled: false, innerDoCall: function () { this.innerWasCalled = true; },
            outerWasCalled: false, outerDoCall: function () { this.outerWasCalled = true; }
        };
        testNode.innerHTML = "<div data-bind='event:{click:outerDoCall}'><button data-bind='event:{click:innerDoCall}'>hey</button></div>";
        ko.applyBindings(model, testNode);
        ko.utils.triggerEvent(testNode.childNodes[0].childNodes[0], "click");
        value_of(model.innerWasCalled).should_be(true);
        value_of(model.outerWasCalled).should_be(true);
    },

    'Should be able to prevent bubbling of bubblable events using the (eventname)Bubble:false option': function() {
        var model = {
            innerWasCalled: false, innerDoCall: function () { this.innerWasCalled = true; },
            outerWasCalled: false, outerDoCall: function () { this.outerWasCalled = true; }
        };
        testNode.innerHTML = "<div data-bind='event:{click:outerDoCall}'><button data-bind='event:{click:innerDoCall}, clickBubble:false'>hey</button></div>";
        ko.applyBindings(model, testNode);
        ko.utils.triggerEvent(testNode.childNodes[0].childNodes[0], "click");
        value_of(model.innerWasCalled).should_be(true);
        value_of(model.outerWasCalled).should_be(false);
    },

    'Should be able to supply handler params using "bind" helper': function() {
        // Using "bind" like this just eliminates the function literal wrapper - it's purely stylistic
        var didCallHandler = false, someObj = {};
        var myHandler = function() {
            value_of(this).should_be(someObj);
            value_of(arguments.length).should_be(5);

            // First x args will be the ones you bound
            value_of(arguments[0]).should_be(123);
            value_of(arguments[1]).should_be("another");
            value_of(arguments[2].something).should_be(true);

            // Then you get the args we normally pass to handlers, i.e., the model then the event
            value_of(arguments[3]).should_be(viewModel);
            value_of(arguments[4].type).should_be("mouseover");

            didCallHandler = true;
        };
        testNode.innerHTML = "<button data-bind='event:{ mouseover: myHandler.bind(someObj, 123, \"another\", { something: true }) }'>hey</button>";
        var viewModel = { myHandler: myHandler, someObj: someObj };
        ko.applyBindings(viewModel, testNode);
        ko.utils.triggerEvent(testNode.childNodes[0], "mouseover");
        value_of(didCallHandler).should_be(true);
    }
});

describe('Binding: Click', {
    // This is just a special case of the "event" binding, so not necessary to respecify all its behaviours
    before_each: prepareTestNode,

    'Should invoke the supplied function on click, using model as \'this\' param and first arg, and event as second arg': function () {
        var model = {
            wasCalled: false,
            doCall: function (arg1, arg2) {
                this.wasCalled = true;
                value_of(arg1).should_be(model);
                value_of(arg2.type).should_be("click");
            }
        };
        testNode.innerHTML = "<button data-bind='click:doCall'>hey</button>";
        ko.applyBindings(model, testNode);
        ko.utils.triggerEvent(testNode.childNodes[0], "click");
        value_of(model.wasCalled).should_be(true);
    }
});

describe('Binding: CSS class name', {
    before_each: prepareTestNode,

    'Should give the element the specific CSS class only when the specified value is true': function () {
        var observable1 = new ko.observable();
        var observable2 = new ko.observable(true);
        testNode.innerHTML = "<div class='unrelatedClass1 unrelatedClass2' data-bind='css: { myRule: someModelProperty, anotherRule: anotherModelProperty }'>Hallo</div>";
        ko.applyBindings({ someModelProperty: observable1, anotherModelProperty: observable2 }, testNode);

        value_of(testNode.childNodes[0].className).should_be("unrelatedClass1 unrelatedClass2 anotherRule");
        observable1(true);
        value_of(testNode.childNodes[0].className).should_be("unrelatedClass1 unrelatedClass2 anotherRule myRule");
        observable2(false);
        value_of(testNode.childNodes[0].className).should_be("unrelatedClass1 unrelatedClass2 myRule");
    },

    'Should give the element a single CSS class without a leading space when the specified value is true': function() {
        var observable1 = new ko.observable();
        testNode.innerHTML = "<div data-bind='css: { myRule: someModelProperty }'>Hallo</div>";
        ko.applyBindings({ someModelProperty: observable1 }, testNode);

        value_of(testNode.childNodes[0].className).should_be("");
        observable1(true);
        value_of(testNode.childNodes[0].className).should_be("myRule");
    }
});

describe('Binding: CSS style', {
    before_each: prepareTestNode,

    'Should give the element the specified CSS style value': function () {
        var myObservable = new ko.observable("red");
        testNode.innerHTML = "<div data-bind='style: { backgroundColor: colorValue }'>Hallo</div>";
        ko.applyBindings({ colorValue: myObservable }, testNode);

        value_of(testNode.childNodes[0].style.backgroundColor).should_be_one_of(["red", "#ff0000"]); // Opera returns style color values in #rrggbb notation, unlike other browsers
        myObservable("green");
        value_of(testNode.childNodes[0].style.backgroundColor).should_be_one_of(["green", "#008000"]);
        myObservable(undefined);
        value_of(testNode.childNodes[0].style.backgroundColor).should_be("");
    }
});

describe('Binding: Unique Name', {
    before_each: prepareTestNode,

    'Should apply a different name to each element': function () {
        testNode.innerHTML = "<div data-bind='uniqueName: true'></div><div data-bind='uniqueName: true'></div>";
        ko.applyBindings({}, testNode);

        value_of(testNode.childNodes[0].name.length > 0).should_be(true);
        value_of(testNode.childNodes[1].name.length > 0).should_be(true);
        value_of(testNode.childNodes[0].name == testNode.childNodes[1].name).should_be(false);
    }
});

describe('Binding: Checked', {
    before_each: prepareTestNode,

    'Triggering a click should toggle a checkbox\'s checked state before the event handler fires': function() {
        // This isn't strictly to do with the checked binding, but if this doesn't work, the rest of the specs aren't meaningful
        testNode.innerHTML = "<input type='checkbox' />";
        var clickHandlerFireCount = 0, expectedCheckedStateInHandler;
        ko.utils.registerEventHandler(testNode.childNodes[0], "click", function() {
            clickHandlerFireCount++;
            value_of(testNode.childNodes[0].checked).should_be(expectedCheckedStateInHandler);
        })
        value_of(testNode.childNodes[0].checked).should_be(false);
        expectedCheckedStateInHandler = true;
        ko.utils.triggerEvent(testNode.childNodes[0], "click");
        value_of(testNode.childNodes[0].checked).should_be(true);
        value_of(clickHandlerFireCount).should_be(1);

        expectedCheckedStateInHandler = false;
        ko.utils.triggerEvent(testNode.childNodes[0], "click");
        value_of(testNode.childNodes[0].checked).should_be(false);
        value_of(clickHandlerFireCount).should_be(2);
    },

    'Should be able to control a checkbox\'s checked state': function () {
        var myobservable = new ko.observable(true);
        testNode.innerHTML = "<input type='checkbox' data-bind='checked:someProp' />";

        ko.applyBindings({ someProp: myobservable }, testNode);
        value_of(testNode.childNodes[0].checked).should_be(true);

        myobservable(false);
        value_of(testNode.childNodes[0].checked).should_be(false);
    },

    'Should update observable properties on the underlying model when the checkbox click event fires': function () {
        var myobservable = new ko.observable(false);
        testNode.innerHTML = "<input type='checkbox' data-bind='checked:someProp' />";
        ko.applyBindings({ someProp: myobservable }, testNode);

        ko.utils.triggerEvent(testNode.childNodes[0], "click");
        value_of(myobservable()).should_be(true);
    },

    'Should only notify observable properties on the underlying model *once* even if the checkbox change events fire multiple times': function () {
        var myobservable = new ko.observable();
        var timesNotified = 0;
        myobservable.subscribe(function() { timesNotified++ });
        testNode.innerHTML = "<input type='checkbox' data-bind='checked:someProp' />";
        ko.applyBindings({ someProp: myobservable }, testNode);

        // Multiple events only cause one notification...
        ko.utils.triggerEvent(testNode.childNodes[0], "click");
        ko.utils.triggerEvent(testNode.childNodes[0], "change");
        ko.utils.triggerEvent(testNode.childNodes[0], "change");
        value_of(timesNotified).should_be(1);

        // ... until the checkbox value actually changes
        ko.utils.triggerEvent(testNode.childNodes[0], "click");
        ko.utils.triggerEvent(testNode.childNodes[0], "change");
        value_of(timesNotified).should_be(2);
    },

    'Should update non-observable properties on the underlying model when the checkbox click event fires': function () {
        var model = { someProp: false };
        testNode.innerHTML = "<input type='checkbox' data-bind='checked:someProp' />";
        ko.applyBindings(model, testNode);

        ko.utils.triggerEvent(testNode.childNodes[0], "click");
        value_of(model.someProp).should_be(true);
    },

    'Should update observable properties on the underlying model when the checkbox is clicked': function () {
        var myobservable = new ko.observable(false);
        testNode.innerHTML = "<input type='checkbox' data-bind='checked:someProp' />";
        ko.applyBindings({ someProp: myobservable }, testNode);

        ko.utils.triggerEvent(testNode.childNodes[0], "click");
        value_of(myobservable()).should_be(true);
    },

    'Should update non-observable properties on the underlying model when the checkbox is clicked': function () {
        var model = { someProp: false };
        testNode.innerHTML = "<input type='checkbox' data-bind='checked:someProp' />";
        ko.applyBindings(model, testNode);

        ko.utils.triggerEvent(testNode.childNodes[0], "click");
        value_of(model.someProp).should_be(true);
    },

    'Should make a radio button checked if and only if its value matches the bound model property': function () {
        var myobservable = new ko.observable("another value");
        testNode.innerHTML = "<input type='radio' value='This Radio Button Value' data-bind='checked:someProp' />";

        ko.applyBindings({ someProp: myobservable }, testNode);
        value_of(testNode.childNodes[0].checked).should_be(false);

        myobservable("This Radio Button Value");
        value_of(testNode.childNodes[0].checked).should_be(true);
    },

    'Should set an observable model property to this radio button\'s value when checked': function () {
        var myobservable = new ko.observable("another value");
        testNode.innerHTML = "<input type='radio' value='this radio button value' data-bind='checked:someProp' />";
        ko.applyBindings({ someProp: myobservable }, testNode);

        value_of(myobservable()).should_be("another value");
        testNode.childNodes[0].click();
        value_of(myobservable()).should_be("this radio button value");
    },

    'Should only notify observable properties on the underlying model *once* even if the radio button change/click events fire multiple times': function () {
        var myobservable = new ko.observable("original value");
        var timesNotified = 0;
        myobservable.subscribe(function() { timesNotified++ });
        testNode.innerHTML = "<input type='radio' value='this radio button value' data-bind='checked:someProp' /><input type='radio' value='different value' data-bind='checked:someProp' />";
        ko.applyBindings({ someProp: myobservable }, testNode);

        // Multiple events only cause one notification...
        ko.utils.triggerEvent(testNode.childNodes[0], "click");
        ko.utils.triggerEvent(testNode.childNodes[0], "change");
        ko.utils.triggerEvent(testNode.childNodes[0], "click");
        ko.utils.triggerEvent(testNode.childNodes[0], "change");
        value_of(timesNotified).should_be(1);

        // ... until you click something with a different value
        ko.utils.triggerEvent(testNode.childNodes[1], "click");
        ko.utils.triggerEvent(testNode.childNodes[1], "change");
        value_of(timesNotified).should_be(2);
    },

    'Should set a non-observable model property to this radio button\'s value when checked': function () {
        var model = { someProp: "another value" };
        testNode.innerHTML = "<input type='radio' value='this radio button value' data-bind='checked:someProp' />";
        ko.applyBindings(model, testNode);

        ko.utils.triggerEvent(testNode.childNodes[0], "click");
        value_of(model.someProp).should_be("this radio button value");
    },

    'When a checkbox is bound to an array, the checkbox should control whether its value is in that array': function() {
        var model = { myArray: ["Existing value", "Unrelated value"] };
        testNode.innerHTML = "<input type='checkbox' value='Existing value' data-bind='checked:myArray' />"
                           + "<input type='checkbox' value='New value'      data-bind='checked:myArray' />";
        ko.applyBindings(model, testNode);

        value_of(model.myArray).should_be(["Existing value", "Unrelated value"]);

        // Checkbox initial state is determined by whether the value is in the array
        value_of(testNode.childNodes[0].checked).should_be(true);
        value_of(testNode.childNodes[1].checked).should_be(false);
        // Checking the checkbox puts it in the array
        ko.utils.triggerEvent(testNode.childNodes[1], "click");
        value_of(testNode.childNodes[1].checked).should_be(true);
        value_of(model.myArray).should_be(["Existing value", "Unrelated value", "New value"]);
        // Unchecking the checkbox removes it from the array
        ko.utils.triggerEvent(testNode.childNodes[1], "click");
        value_of(testNode.childNodes[1].checked).should_be(false);
        value_of(model.myArray).should_be(["Existing value", "Unrelated value"]);
    },

    'When a checkbox is bound to an observable array, the checkbox checked state responds to changes in the array': function() {
        var model = { myObservableArray: ko.observableArray(["Unrelated value"]) };
        testNode.innerHTML = "<input type='checkbox' value='My value' data-bind='checked:myObservableArray' />";
        ko.applyBindings(model, testNode);

        value_of(testNode.childNodes[0].checked).should_be(false);

        // Put the value in the array; observe the checkbox reflect this
        model.myObservableArray.push("My value");
        value_of(testNode.childNodes[0].checked).should_be(true);

        // Remove the value from the array; observe the checkbox reflect this
        model.myObservableArray.remove("My value");
        value_of(testNode.childNodes[0].checked).should_be(false);
    }
});

describe('Binding: Attr', {
    before_each: prepareTestNode,

    'Should be able to set arbitrary attribute values': function() {
        var model = { myValue: "first value" };
        testNode.innerHTML = "<div data-bind='attr: {firstAttribute: myValue, \"second-attribute\": true}'></div>";
        ko.applyBindings(model, testNode);
        value_of(testNode.childNodes[0].getAttribute("firstAttribute")).should_be("first value");
        value_of(testNode.childNodes[0].getAttribute("second-attribute")).should_be("true");
    },

    'Should respond to changes in an observable value': function() {
        var model = { myprop : ko.observable("initial value") };
        testNode.innerHTML = "<div data-bind='attr: { someAttrib: myprop }'></div>";
        ko.applyBindings(model, testNode);
        value_of(testNode.childNodes[0].getAttribute("someAttrib")).should_be("initial value");

        // Change the observable; observe it reflected in the DOM
        model.myprop("new value");
        value_of(testNode.childNodes[0].getAttribute("someAttrib")).should_be("new value");
    },

    'Should remove the attribute if the value is strictly false, null, or undefined': function() {
        var model = { myprop : ko.observable() };
        testNode.innerHTML = "<div data-bind='attr: { someAttrib: myprop }'></div>";
        ko.applyBindings(model, testNode);
        ko.utils.arrayForEach([false, null, undefined], function(testValue) {
            model.myprop("nonempty value");
            value_of(testNode.childNodes[0].getAttribute("someAttrib")).should_be("nonempty value");
            model.myprop(testValue);
            value_of(testNode.childNodes[0].getAttribute("someAttrib")).should_be(null);
        });
    },

    'Should be able to set class attribute and access it using className property': function() {
        var model = { myprop : ko.observable("newClass") };
        testNode.innerHTML = "<div class='oldClass' data-bind=\"attr: {'class': myprop}\"></div>";
        value_of(testNode.childNodes[0].className).should_be("oldClass");
        ko.applyBindings(model, testNode);
        value_of(testNode.childNodes[0].className).should_be("newClass");
        // Should be able to clear class also
        model.myprop(undefined);
        value_of(testNode.childNodes[0].className).should_be("");
        value_of(testNode.childNodes[0].getAttribute("class")).should_be(null);
    }
});

describe('Binding: Hasfocus', {
    before_each: prepareTestNode,

    'Should respond to changes on an observable value by blurring or focusing the element': function() {
        var currentState;
        var model = { myVal: ko.observable() }
        testNode.innerHTML = "<input data-bind='hasfocus: myVal' /><input />";
        ko.applyBindings(model, testNode);
        ko.utils.registerEventHandler(testNode.childNodes[0], "focusin", function() { currentState = true });
        ko.utils.registerEventHandler(testNode.childNodes[0], "focusout",  function() { currentState = false });

        // When the value becomes true, we focus
        model.myVal(true);
        value_of(currentState).should_be(true);

        // When the value becomes false, we blur
        model.myVal(false);
        value_of(currentState).should_be(false);
    },

    'Should set an observable value to be true on focus and false on blur': function() {
        var model = { myVal: ko.observable() }
        testNode.innerHTML = "<input data-bind='hasfocus: myVal' /><input />";
        ko.applyBindings(model, testNode);

        // Need to raise "focusin" and "focusout" manually, because simply calling ".focus()" and ".blur()"
        // in IE doesn't reliably trigger the "focus" and "blur" events synchronously

        ko.utils.triggerEvent(testNode.childNodes[0], "focusin");
        value_of(model.myVal()).should_be(true);

        // Move the focus elsewhere
        ko.utils.triggerEvent(testNode.childNodes[0], "focusout");
        value_of(model.myVal()).should_be(false);
    },

    'Should set a non-observable value to be true on focus and false on blur': function() {
        var model = { myVal: null }
        testNode.innerHTML = "<input data-bind='hasfocus: myVal' /><input />";
        ko.applyBindings(model, testNode);

        ko.utils.triggerEvent(testNode.childNodes[0], "focusin");
        value_of(model.myVal).should_be(true);

        // Move the focus elsewhere
        ko.utils.triggerEvent(testNode.childNodes[0], "focusout");
        value_of(model.myVal).should_be(false);
    }
});

describe('Binding: If', {
    before_each: prepareTestNode,

    'Should remove descendant nodes from the document (and not bind them) if the value is falsey': function() {
        testNode.innerHTML = "<div data-bind='if: someItem'><span data-bind='text: someItem.nonExistentChildProp'></span></div>";
        value_of(testNode.childNodes[0].childNodes.length).should_be(1);
        ko.applyBindings({ someItem: null }, testNode);
        value_of(testNode.childNodes[0].childNodes.length).should_be(0);
    },

    'Should leave descendant nodes in the document (and bind them) if the value is truey, independently of the active template engine': function() {
        ko.setTemplateEngine(new ko.templateEngine()); // This template engine will just throw errors if you try to use it
        testNode.innerHTML = "<div data-bind='if: someItem'><span data-bind='text: someItem.existentChildProp'></span></div>";
        value_of(testNode.childNodes.length).should_be(1);
        ko.applyBindings({ someItem: { existentChildProp: 'Child prop value' } }, testNode);
        value_of(testNode.childNodes[0].childNodes.length).should_be(1);
        value_of(testNode.childNodes[0].childNodes[0]).should_contain_text("Child prop value");
    },

    'Should toggle the presence and bindedness of descendant nodes according to the truthiness of the value': function() {
        var someItem = ko.observable(undefined);
        testNode.innerHTML = "<div data-bind='if: someItem'><span data-bind='text: someItem().occasionallyExistentChildProp'></span></div>";
        ko.applyBindings({ someItem: someItem }, testNode);

        // First it's not there
        value_of(testNode.childNodes[0].childNodes.length).should_be(0);

        // Then it's there
        someItem({ occasionallyExistentChildProp: 'Child prop value' });
        value_of(testNode.childNodes[0].childNodes.length).should_be(1);
        value_of(testNode.childNodes[0].childNodes[0]).should_contain_text("Child prop value");

        // Then it's gone again
        someItem(null);
        value_of(testNode.childNodes[0].childNodes.length).should_be(0);
    },

    'Should not interfere with binding context': function() {
        testNode.innerHTML = "<div data-bind='if: true'>Parents: <span data-bind='text: $parents.length'></span></div>";
        ko.applyBindings({ }, testNode);
        value_of(testNode.childNodes[0]).should_contain_text("Parents: 0");
        value_of(ko.contextFor(testNode.childNodes[0].childNodes[1]).$parents.length).should_be(0);
    },

    'Should be able to define an \"if\" region using a containerless template': function() {
        var someitem = ko.observable(undefined);
        testNode.innerHTML = "hello <!-- ko if: someitem --><span data-bind=\"text: someitem().occasionallyexistentchildprop\"></span><!-- /ko --> goodbye";
        ko.applyBindings({ someitem: someitem }, testNode);

        // First it's not there
        value_of(testNode).should_contain_html("hello <!-- ko if: someitem --><!-- /ko --> goodbye");

        // Then it's there
        someitem({ occasionallyexistentchildprop: 'child prop value' });
        value_of(testNode).should_contain_html("hello <!-- ko if: someitem --><span data-bind=\"text: someitem().occasionallyexistentchildprop\">child prop value</span><!-- /ko --> goodbye");

        // Then it's gone again
        someitem(null);
        value_of(testNode).should_contain_html("hello <!-- ko if: someitem --><!-- /ko --> goodbye");
    },

    'Should be able to nest \"if\" regions defined by containerless templates': function() {
        var condition1 = ko.observable(false);
        var condition2 = ko.observable(false);
        testNode.innerHTML = "hello <!-- ko if: condition1 -->First is true<!-- ko if: condition2 -->Both are true<!-- /ko --><!-- /ko -->";
        ko.applyBindings({ condition1: condition1, condition2: condition2 }, testNode);

        // First neither are there
        value_of(testNode).should_contain_html("hello <!-- ko if: condition1 --><!-- /ko -->");

        // Make outer appear
        condition1(true);
        value_of(testNode).should_contain_html("hello <!-- ko if: condition1 -->first is true<!-- ko if: condition2 --><!-- /ko --><!-- /ko -->");

        // Make inner appear
        condition2(true);
        value_of(testNode).should_contain_html("hello <!-- ko if: condition1 -->first is true<!-- ko if: condition2 -->both are true<!-- /ko --><!-- /ko -->");
    }
});

describe('Binding: Ifnot', {
    before_each: prepareTestNode,

    'Should remove descendant nodes from the document (and not bind them) if the value is truey': function() {
        testNode.innerHTML = "<div data-bind='ifnot: condition'><span data-bind='text: someItem.nonExistentChildProp'></span></div>";
        value_of(testNode.childNodes[0].childNodes.length).should_be(1);
        ko.applyBindings({ someItem: null, condition: true }, testNode);
        value_of(testNode.childNodes[0].childNodes.length).should_be(0);
    },

    'Should leave descendant nodes in the document (and bind them) if the value is falsey, independently of the active template engine': function() {
        ko.setTemplateEngine(new ko.templateEngine()); // This template engine will just throw errors if you try to use it
        testNode.innerHTML = "<div data-bind='ifnot: condition'><span data-bind='text: someItem.existentChildProp'></span></div>";
        value_of(testNode.childNodes.length).should_be(1);
        ko.applyBindings({ someItem: { existentChildProp: 'Child prop value' }, condition: false }, testNode);
        value_of(testNode.childNodes[0].childNodes.length).should_be(1);
        value_of(testNode.childNodes[0].childNodes[0]).should_contain_text("Child prop value");
    },

    'Should toggle the presence and bindedness of descendant nodes according to the falsiness of the value': function() {
        var someItem = ko.observable(undefined);
        var condition = ko.observable(true);
        testNode.innerHTML = "<div data-bind='ifnot: condition'><span data-bind='text: someItem().occasionallyExistentChildProp'></span></div>";
        ko.applyBindings({ someItem: someItem, condition: condition }, testNode);

        // First it's not there
        value_of(testNode.childNodes[0].childNodes.length).should_be(0);

        // Then it's there
        someItem({ occasionallyExistentChildProp: 'Child prop value' });
        condition(false);
        value_of(testNode.childNodes[0].childNodes.length).should_be(1);
        value_of(testNode.childNodes[0].childNodes[0]).should_contain_text("Child prop value");

        // Then it's gone again
        condition(true);
        someItem(null);
        value_of(testNode.childNodes[0].childNodes.length).should_be(0);
    },

    'Should not interfere with binding context': function() {
        testNode.innerHTML = "<div data-bind='ifnot: false'>Parents: <span data-bind='text: $parents.length'></span></div>";
        ko.applyBindings({ }, testNode);
        value_of(testNode.childNodes[0]).should_contain_text("Parents: 0");
        value_of(ko.contextFor(testNode.childNodes[0].childNodes[1]).$parents.length).should_be(0);
    }
});

describe('Binding: With', {
    before_each: prepareTestNode,

    'Should remove descendant nodes from the document (and not bind them) if the value is falsey': function() {
        testNode.innerHTML = "<div data-bind='with: someItem'><span data-bind='text: someItem.nonExistentChildProp'></span></div>";
        value_of(testNode.childNodes[0].childNodes.length).should_be(1);
        ko.applyBindings({ someItem: null }, testNode);
        value_of(testNode.childNodes[0].childNodes.length).should_be(0);
    },

    'Should leave descendant nodes in the document (and bind them in the context of the supplied value) if the value is truey': function() {
        testNode.innerHTML = "<div data-bind='with: someItem'><span data-bind='text: existentChildProp'></span></div>";
        value_of(testNode.childNodes.length).should_be(1);
        ko.applyBindings({ someItem: { existentChildProp: 'Child prop value' } }, testNode);
        value_of(testNode.childNodes[0].childNodes.length).should_be(1);
        value_of(testNode.childNodes[0].childNodes[0]).should_contain_text("Child prop value");
    },

    'Should toggle the presence and bindedness of descendant nodes according to the truthiness of the value, performing binding in the context of the value': function() {
        var someItem = ko.observable(undefined);
        testNode.innerHTML = "<div data-bind='with: someItem'><span data-bind='text: occasionallyExistentChildProp'></span></div>";
        ko.applyBindings({ someItem: someItem }, testNode);

        // First it's not there
        value_of(testNode.childNodes[0].childNodes.length).should_be(0);

        // Then it's there
        someItem({ occasionallyExistentChildProp: 'Child prop value' });
        value_of(testNode.childNodes[0].childNodes.length).should_be(1);
        value_of(testNode.childNodes[0].childNodes[0]).should_contain_text("Child prop value");

        // Then it's gone again
        someItem(null);
        value_of(testNode.childNodes[0].childNodes.length).should_be(0);
    },

    'Should not bind the same elements more than once even if the supplied value notifies a change': function() {
        var countedClicks = 0;
        var someItem = ko.observable({
            childProp: ko.observable('Hello'),
            handleClick: function() { countedClicks++ }
        });

        testNode.innerHTML = "<div data-bind='with: someItem'><span data-bind='text: childProp, click: handleClick'></span></div>";
        ko.applyBindings({ someItem: someItem }, testNode);

        // Initial state is one subscriber, one click handler
        value_of(testNode.childNodes[0].childNodes[0]).should_contain_text("Hello");
        value_of(someItem().childProp.getSubscriptionsCount()).should_be(1);
        ko.utils.triggerEvent(testNode.childNodes[0].childNodes[0], "click");
        value_of(countedClicks).should_be(1);

        // Force "update" binding handler to fire, then check we still have one subscriber...
        someItem.valueHasMutated();
        value_of(someItem().childProp.getSubscriptionsCount()).should_be(1);

        // ... and one click handler
        countedClicks = 0;
        ko.utils.triggerEvent(testNode.childNodes[0].childNodes[0], "click");
        value_of(countedClicks).should_be(1);
    },

    'Should be able to access parent binding context via $parent': function() {
        testNode.innerHTML = "<div data-bind='with: someItem'><span data-bind='text: $parent.parentProp'></span></div>";
        ko.applyBindings({ someItem: { }, parentProp: 'Parent prop value' }, testNode);
        value_of(testNode.childNodes[0].childNodes[0]).should_contain_text("Parent prop value");
    },

    'Should be able to access all parent binding contexts via $parents, and root context via $root': function() {
        testNode.innerHTML = "<div data-bind='with: topItem'>" +
                                "<div data-bind='with: middleItem'>" +
                                    "<div data-bind='with: bottomItem'>" +
                                        "<span data-bind='text: name'></span>" +
                                        "<span data-bind='text: $parent.name'></span>" +
                                        "<span data-bind='text: $parents[1].name'></span>" +
                                        "<span data-bind='text: $parents[2].name'></span>" +
                                        "<span data-bind='text: $root.name'></span>" +
                                    "</div>" +
                                "</div>" +
                              "</div>";
        ko.applyBindings({
            name: 'outer',
            topItem: {
                name: 'top',
                middleItem: {
                    name: 'middle',
                    bottomItem: {
                        name: "bottom"
                    }
                }
            }
        }, testNode);
        var finalContainer = testNode.childNodes[0].childNodes[0].childNodes[0];
        value_of(finalContainer.childNodes[0]).should_contain_text("bottom");
        value_of(finalContainer.childNodes[1]).should_contain_text("middle");
        value_of(finalContainer.childNodes[2]).should_contain_text("top");
        value_of(finalContainer.childNodes[3]).should_contain_text("outer");
        value_of(finalContainer.childNodes[4]).should_contain_text("outer");

        // Also check that, when we later retrieve the binding contexts, we get consistent results
        value_of(ko.contextFor(testNode).$data.name).should_be("outer");
        value_of(ko.contextFor(testNode.childNodes[0]).$data.name).should_be("outer");
        value_of(ko.contextFor(testNode.childNodes[0].childNodes[0]).$data.name).should_be("top");
        value_of(ko.contextFor(testNode.childNodes[0].childNodes[0].childNodes[0]).$data.name).should_be("middle");
        value_of(ko.contextFor(testNode.childNodes[0].childNodes[0].childNodes[0].childNodes[0]).$data.name).should_be("bottom");
        var firstSpan = testNode.childNodes[0].childNodes[0].childNodes[0].childNodes[0];
        value_of(firstSpan.tagName).should_be("SPAN");
        value_of(ko.contextFor(firstSpan).$data.name).should_be("bottom");
        value_of(ko.contextFor(firstSpan).$root.name).should_be("outer");
        value_of(ko.contextFor(firstSpan).$parents[1].name).should_be("top");
    },

    'Should be able to define an \"with\" region using a containerless template': function() {
        var someitem = ko.observable(undefined);
        testNode.innerHTML = "hello <!-- ko with: someitem --><span data-bind=\"text: occasionallyexistentchildprop\"></span><!-- /ko --> goodbye";
        ko.applyBindings({ someitem: someitem }, testNode);

        // First it's not there
        value_of(testNode).should_contain_html("hello <!-- ko with: someitem --><!-- /ko --> goodbye");

        // Then it's there
        someitem({ occasionallyexistentchildprop: 'child prop value' });
        value_of(testNode).should_contain_html("hello <!-- ko with: someitem --><span data-bind=\"text: occasionallyexistentchildprop\">child prop value</span><!-- /ko --> goodbye");

        // Then it's gone again
        someitem(null);
        value_of(testNode).should_contain_html("hello <!-- ko with: someitem --><!-- /ko --> goodbye");
    },

    'Should be able to nest \"with\" regions defined by containerless templates': function() {
        testNode.innerHTML = "hello <!-- ko with: topitem -->"
                               + "Got top: <span data-bind=\"text: topprop\"></span>"
                               + "<!-- ko with: childitem -->"
                                   + "Got child: <span data-bind=\"text: childprop\"></span>"
                               + "<!-- /ko -->"
                           + "<!-- /ko -->";
        var viewModel = { topitem: ko.observable(null) };
        ko.applyBindings(viewModel, testNode);

        // First neither are there
        value_of(testNode).should_contain_html("hello <!-- ko with: topitem --><!-- /ko -->");

        // Make top appear
        viewModel.topitem({ topprop: 'property of top', childitem: ko.observable() });
        value_of(testNode).should_contain_html("hello <!-- ko with: topitem -->got top: <span data-bind=\"text: topprop\">property of top</span><!-- ko with: childitem --><!-- /ko --><!-- /ko -->");

        // Make child appear
        viewModel.topitem().childitem({ childprop: 'property of child' });
        value_of(testNode).should_contain_html("hello <!-- ko with: topitem -->got top: <span data-bind=\"text: topprop\">property of top</span><!-- ko with: childitem -->got child: <span data-bind=\"text: childprop\">property of child</span><!-- /ko --><!-- /ko -->");

        // Make top disappear
        viewModel.topitem(null);
        value_of(testNode).should_contain_html("hello <!-- ko with: topitem --><!-- /ko -->");
    }
});

describe('Binding: Foreach', {
    before_each: prepareTestNode,

    'Should remove descendant nodes from the document (and not bind them) if the value is falsey': function() {
        testNode.innerHTML = "<div data-bind='foreach: someItem'><span data-bind='text: someItem.nonExistentChildProp'></span></div>";
        value_of(testNode.childNodes[0].childNodes.length).should_be(1);
        ko.applyBindings({ someItem: null }, testNode);
        value_of(testNode.childNodes[0].childNodes.length).should_be(0);
    },

    'Should remove descendant nodes from the document (and not bind them) if the value is undefined': function() {
        testNode.innerHTML = "<div data-bind='foreach: someItem'><span data-bind='text: someItem.nonExistentChildProp'></span></div>";
        value_of(testNode.childNodes[0].childNodes.length).should_be(1);
        ko.applyBindings({ someItem: undefined }, testNode);
        value_of(testNode.childNodes[0].childNodes.length).should_be(0);
    },

    'Should duplicate descendant nodes for each value in the array value (and bind them in the context of that supplied value)': function() {
        testNode.innerHTML = "<div data-bind='foreach: someItems'><span data-bind='text: childProp'></span></div>";
        var someItems = [
            { childProp: 'first child' },
            { childProp: 'second child' }
        ];
        ko.applyBindings({ someItems: someItems }, testNode);
        value_of(testNode.childNodes[0]).should_contain_html('<span data-bind="text: childprop">first child</span><span data-bind="text: childprop">second child</span>');
    },

<<<<<<< HEAD
    'Should clean away any data values attached to the original template nodes before use': function() {
        // Represents issue https://github.com/SteveSanderson/knockout/pull/420
        testNode.innerHTML = "<div data-bind='foreach: [1, 2]'><span></span></div>";
        
        // Apply some DOM Data to the SPAN
        var span = testNode.childNodes[0].childNodes[0];
        value_of(span.tagName).should_be("SPAN");
        ko.utils.domData.set(span, "mydata", 123);

        // See that it vanishes because the SPAN is extracted as a template
        value_of(ko.utils.domData.get(span, "mydata")).should_be(123);
        ko.applyBindings(null, testNode);
        value_of(ko.utils.domData.get(span, "mydata")).should_be(undefined);

        // Also be sure the DOM Data doesn't appear in the output
        value_of(testNode.childNodes[0]).should_contain_html('<span></span><span></span>');
        value_of(ko.utils.domData.get(testNode.childNodes[0].childNodes[0], "mydata")).should_be(undefined);
        value_of(ko.utils.domData.get(testNode.childNodes[0].childNodes[1], "mydata")).should_be(undefined);
    },
    
    'Should be able to use $data to reference each array item being bound': function() {		
=======
    'Should be able to use $data to reference each array item being bound': function() {
>>>>>>> cbfc4b9f
        testNode.innerHTML = "<div data-bind='foreach: someItems'><span data-bind='text: $data'></span></div>";
        var someItems = ['alpha', 'beta'];
        ko.applyBindings({ someItems: someItems }, testNode);
        value_of(testNode.childNodes[0]).should_contain_html('<span data-bind="text: $data">alpha</span><span data-bind="text: $data">beta</span>');
    },


    'Should add and remove nodes to match changes in the bound array': function() {
        testNode.innerHTML = "<div data-bind='foreach: someItems'><span data-bind='text: childProp'></span></div>";
        var someItems = ko.observableArray([
            { childProp: 'first child' },
            { childProp: 'second child' }
        ]);
        ko.applyBindings({ someItems: someItems }, testNode);
        value_of(testNode.childNodes[0]).should_contain_html('<span data-bind="text: childprop">first child</span><span data-bind="text: childprop">second child</span>');

        // Add items at the beginning...
        someItems.unshift({ childProp: 'zeroth child' });
        value_of(testNode.childNodes[0]).should_contain_html('<span data-bind="text: childprop">zeroth child</span><span data-bind="text: childprop">first child</span><span data-bind="text: childprop">second child</span>');

        // ... middle
        someItems.splice(2, 0, { childProp: 'middle child' });
        value_of(testNode.childNodes[0]).should_contain_html('<span data-bind="text: childprop">zeroth child</span><span data-bind="text: childprop">first child</span><span data-bind="text: childprop">middle child</span><span data-bind="text: childprop">second child</span>');

        // ... and end
        someItems.push({ childProp: 'last child' });
        value_of(testNode.childNodes[0]).should_contain_html('<span data-bind="text: childprop">zeroth child</span><span data-bind="text: childprop">first child</span><span data-bind="text: childprop">middle child</span><span data-bind="text: childprop">second child</span><span data-bind="text: childprop">last child</span>');

        // Also remove from beginning...
        someItems.shift();
        value_of(testNode.childNodes[0]).should_contain_html('<span data-bind="text: childprop">first child</span><span data-bind="text: childprop">middle child</span><span data-bind="text: childprop">second child</span><span data-bind="text: childprop">last child</span>');

        // ... and middle
        someItems.splice(1, 1);
        value_of(testNode.childNodes[0]).should_contain_html('<span data-bind="text: childprop">first child</span><span data-bind="text: childprop">second child</span><span data-bind="text: childprop">last child</span>');

        // ... and end
        someItems.pop();
        value_of(testNode.childNodes[0]).should_contain_html('<span data-bind="text: childprop">first child</span><span data-bind="text: childprop">second child</span>');

        // Also, marking as "destroy" should eliminate the item from display
        someItems.destroy(someItems()[0]);
        value_of(testNode.childNodes[0]).should_contain_html('<span data-bind="text: childprop">second child</span>');
    },

    'Should remove all nodes corresponding to a removed array item, even if they were generated via containerless templates': function() {
        // Represents issue https://github.com/SteveSanderson/knockout/issues/185
        testNode.innerHTML = "<div data-bind='foreach: someitems'>a<!-- ko if:true -->b<!-- /ko --></div>";
        var someitems = ko.observableArray([1,2]);
        ko.applyBindings({ someitems: someitems }, testNode);
        value_of(testNode).should_contain_html('<div data-bind="foreach: someitems">a<!-- ko if:true -->b<!-- /ko -->a<!-- ko if:true -->b<!-- /ko --></div>');

        // Now remove items, and check the corresponding child nodes vanished
        someitems.splice(1, 1);
        value_of(testNode).should_contain_html('<div data-bind="foreach: someitems">a<!-- ko if:true -->b<!-- /ko --></div>');
    },

    'Should update all nodes corresponding to a changed array item, even if they were generated via containerless templates': function() {
        testNode.innerHTML = "<div data-bind='foreach: someitems'><!-- ko if:true --><span data-bind='text: $data'></span><!-- /ko --></div>";
        var someitems = [ ko.observable('A'), ko.observable('B') ];
        ko.applyBindings({ someitems: someitems }, testNode);
        value_of(testNode).should_contain_text('AB');

        // Now update an item
        someitems[0]('A2');
        value_of(testNode).should_contain_text('A2B');
    },

    'Should be able to supply show "_destroy"ed items via includeDestroyed option': function() {
        testNode.innerHTML = "<div data-bind='foreach: { data: someItems, includeDestroyed: true }'><span data-bind='text: childProp'></span></div>";
        var someItems = ko.observableArray([
            { childProp: 'first child' },
            { childProp: 'second child', _destroy: true }
        ]);
        ko.applyBindings({ someItems: someItems }, testNode);
        value_of(testNode.childNodes[0]).should_contain_html('<span data-bind="text: childprop">first child</span><span data-bind="text: childprop">second child</span>');
    },

    'Should be able to supply afterAdd and beforeRemove callbacks': function() {
        testNode.innerHTML = "<div data-bind='foreach: { data: someItems, afterAdd: myAfterAdd, beforeRemove: myBeforeRemove }'><span data-bind='text: childprop'></span></div>";
        var someItems = ko.observableArray([{ childprop: 'first child' }]);
        var afterAddCallbackData = [], beforeRemoveCallbackData = [];
        ko.applyBindings({
            someItems: someItems,
            myAfterAdd: function(elem, index, value) { afterAddCallbackData.push({ elem: elem, index: index, value: value, currentParentClone: elem.parentNode.cloneNode(true) }) },
            myBeforeRemove: function(elem, index, value) { beforeRemoveCallbackData.push({ elem: elem, index: index, value: value, currentParentClone: elem.parentNode.cloneNode(true) }) }
        }, testNode);

        value_of(testNode.childNodes[0]).should_contain_html('<span data-bind="text: childprop">first child</span>');

        // Try adding
        someItems.push({ childprop: 'added child'});
        value_of(testNode.childNodes[0]).should_contain_html('<span data-bind="text: childprop">first child</span><span data-bind="text: childprop">added child</span>');
        value_of(afterAddCallbackData.length).should_be(1);
        value_of(afterAddCallbackData[0].elem).should_be(testNode.childNodes[0].childNodes[1]);
        value_of(afterAddCallbackData[0].index).should_be(1);
        value_of(afterAddCallbackData[0].value.childprop).should_be("added child");
        value_of(afterAddCallbackData[0].currentParentClone).should_contain_html('<span data-bind="text: childprop">first child</span><span data-bind="text: childprop">added child</span>');

        // Try removing
        someItems.shift();
        value_of(beforeRemoveCallbackData.length).should_be(1);
        value_of(beforeRemoveCallbackData[0].elem).should_contain_text("first child");
        value_of(beforeRemoveCallbackData[0].index).should_be(0);
        value_of(beforeRemoveCallbackData[0].value.childprop).should_be("first child");
        // Note that when using "beforeRemove", we *don't* remove the node from the doc - it's up to the beforeRemove callback to do it. So, check it's still there.
        value_of(beforeRemoveCallbackData[0].currentParentClone).should_contain_html('<span data-bind="text: childprop">first child</span><span data-bind="text: childprop">added child</span>');
        value_of(testNode.childNodes[0]).should_contain_html('<span data-bind="text: childprop">first child</span><span data-bind="text: childprop">added child</span>');
    },

    'Should be able to nest foreaches and access binding contexts both during and after binding': function() {
        testNode.innerHTML = "<div data-bind='foreach: items'>"
                                + "<div data-bind='foreach: children'>"
                                    + "(Val: <span data-bind='text: $data'></span>, Parents: <span data-bind='text: $parents.length'></span>, Rootval: <span data-bind='text: $root.rootVal'></span>)"
                                + "</div>"
                           + "</div>";
        var viewModel = {
            rootVal: 'ROOTVAL',
            items: ko.observableArray([
                { children: ko.observableArray(['A1', 'A2', 'A3']) },
                { children: ko.observableArray(['B1', 'B2']) }
            ])
        };
        ko.applyBindings(viewModel, testNode);

        // Verify we can access binding contexts during binding
        value_of(testNode.childNodes[0].childNodes[0]).should_contain_text("(Val: A1, Parents: 2, Rootval: ROOTVAL)(Val: A2, Parents: 2, Rootval: ROOTVAL)(Val: A3, Parents: 2, Rootval: ROOTVAL)");
        value_of(testNode.childNodes[0].childNodes[1]).should_contain_text("(Val: B1, Parents: 2, Rootval: ROOTVAL)(Val: B2, Parents: 2, Rootval: ROOTVAL)");

        // Verify we can access them later
        var firstInnerTextNode = testNode.childNodes[0].childNodes[0].childNodes[1];
        value_of(firstInnerTextNode.nodeType).should_be(1); // The first span associated with A1
        value_of(ko.dataFor(firstInnerTextNode)).should_be("A1");
        value_of(ko.contextFor(firstInnerTextNode).$parent.children()[2]).should_be("A3");
        value_of(ko.contextFor(firstInnerTextNode).$parents[1].items()[1].children()[1]).should_be("B2");
        value_of(ko.contextFor(firstInnerTextNode).$root.rootVal).should_be("ROOTVAL");
    },

    'Should be able to define a \'foreach\' region using a containerless template': function() {
        testNode.innerHTML = "hi <!-- ko foreach: someitems --><span data-bind='text: childprop'></span><!-- /ko -->";
        var someitems = [
            { childprop: 'first child' },
            { childprop: 'second child' }
        ];
        ko.applyBindings({ someitems: someitems }, testNode);
        value_of(testNode).should_contain_html('hi <!-- ko foreach: someitems --><span data-bind="text: childprop">first child</span><span data-bind="text: childprop">second child</span><!-- /ko -->');

        // Check we can recover the binding contexts
        value_of(ko.dataFor(testNode.childNodes[3]).childprop).should_be("second child");
        value_of(ko.contextFor(testNode.childNodes[3]).$parent.someitems.length).should_be(2);
    },

    'Should be able to nest \'foreach\' regions defined using containerless templates' : function() {
        var innerContents = document.createElement("DIV");
        testNode.innerHTML = "";
        testNode.appendChild(document.createComment("ko foreach: items"));
        testNode.appendChild(document.createComment(    "ko foreach: children"));
        innerContents.innerHTML =                           "(Val: <span data-bind='text: $data'></span>, Parents: <span data-bind='text: $parents.length'></span>, Rootval: <span data-bind='text: $root.rootVal'></span>)";
        while (innerContents.firstChild)
            testNode.appendChild(innerContents.firstChild);
        testNode.appendChild(document.createComment(    "/ko"));
        testNode.appendChild(document.createComment("/ko"));

        var viewModel = {
            rootVal: 'ROOTVAL',
            items: ko.observableArray([
                { children: ko.observableArray(['A1', 'A2', 'A3']) },
                { children: ko.observableArray(['B1', 'B2']) }
            ])
        };
        ko.applyBindings(viewModel, testNode);

        // Verify we can access binding contexts during binding
        value_of(testNode).should_contain_text("(Val: A1, Parents: 2, Rootval: ROOTVAL)(Val: A2, Parents: 2, Rootval: ROOTVAL)(Val: A3, Parents: 2, Rootval: ROOTVAL)(Val: B1, Parents: 2, Rootval: ROOTVAL)(Val: B2, Parents: 2, Rootval: ROOTVAL)");

        // Verify we can access them later
        var firstInnerSpan = testNode.childNodes[3];
        value_of(firstInnerSpan).should_contain_text("A1"); // It is the first span bound in the context of A1
        value_of(ko.dataFor(firstInnerSpan)).should_be("A1");
        value_of(ko.contextFor(firstInnerSpan).$parent.children()[2]).should_be("A3");
        value_of(ko.contextFor(firstInnerSpan).$parents[1].items()[1].children()[1]).should_be("B2");
        value_of(ko.contextFor(firstInnerSpan).$root.rootVal).should_be("ROOTVAL");
    },

    'Should be able to nest \'if\' inside \'foreach\' defined using containerless templates' : function() {
        testNode.innerHTML = "<ul></ul>";
        testNode.childNodes[0].appendChild(document.createComment("ko foreach: items"));
        testNode.childNodes[0].appendChild(document.createElement("li"));
        testNode.childNodes[0].childNodes[1].innerHTML = "<span data-bind='text: childval.childprop'></span>";
        testNode.childNodes[0].childNodes[1].insertBefore(document.createComment("ko if: childval"), testNode.childNodes[0].childNodes[1].firstChild);
        testNode.childNodes[0].childNodes[1].appendChild(document.createComment("/ko"));
        testNode.childNodes[0].appendChild(document.createComment("/ko"));

        var viewModel = {
            items: [
                { childval: {childprop: 123 } },
                { childval: null },
                { childval: {childprop: 456 } }
            ]
        };
        ko.applyBindings(viewModel, testNode);

        value_of(testNode).should_contain_html('<ul>'
                                                + '<!--ko foreach: items-->'
                                                   + '<li>'
                                                      + '<!--ko if: childval-->'
                                                         + '<span data-bind="text: childval.childprop">123</span>'
                                                      + '<!--/ko-->'
                                                   + '</li>'
                                                   + '<li>'
                                                      + '<!--ko if: childval-->'
                                                      + '<!--/ko-->'
                                                   + '</li>'
                                                   + '<li>'
                                                      + '<!--ko if: childval-->'
                                                         + '<span data-bind="text: childval.childprop">456</span>'
                                                      + '<!--/ko-->'
                                                   + '</li>'
                                                + '<!--/ko-->'
                                             + '</ul>');
    },

    'Should be able to use containerless templates directly inside UL elements even when closing LI tags are omitted' : function() {
        // Represents issue https://github.com/SteveSanderson/knockout/issues/155
        // Certain closing tags, including </li> are optional (http://www.w3.org/TR/html5/syntax.html#syntax-tag-omission)
        // Most browsers respect your positioning of closing </li> tags, but IE <= 7 doesn't, and treats your markup
        // as if it was written as below:

        // Your actual markup: "<ul><li>Header item</li><!-- ko foreach: someitems --><li data-bind='text: $data'></li><!-- /ko --></ul>";
        // How IE <= 8 treats it:
        testNode.innerHTML =   "<ul><li>Header item<!-- ko foreach: someitems --><li data-bind='text: $data'><!-- /ko --></ul>";
        var viewModel = {
            someitems: [ 'Alpha', 'Beta' ]
        };
        ko.applyBindings(viewModel, testNode);

        // Either of the following two results are acceptable.
        try {
            // Modern browsers implicitly re-add the closing </li> tags
            value_of(testNode).should_contain_html('<ul><li>header item</li><!-- ko foreach: someitems --><li data-bind="text: $data">alpha</li><li data-bind="text: $data">beta</li><!-- /ko --></ul>');
        } catch(ex) {
            // ... but IE < 8 doesn't add ones that immediately precede a <li>
            value_of(testNode).should_contain_html('<ul><li>header item</li><!-- ko foreach: someitems --><li data-bind="text: $data">alpha<li data-bind="text: $data">beta</li><!-- /ko --></ul>');
        }
    },

    'Should be able to nest containerless templates directly inside UL elements, even on IE < 8 with its bizarre HTML parsing/formatting' : function() {
        // Represents https://github.com/SteveSanderson/knockout/issues/212
        // This test starts with the following DOM structure:
        //    <ul>
        //        <!-- ko foreach: ['A', 'B'] -->
        //        <!-- ko if: $data == 'B' -->
        //        <li data-bind='text: $data'>
        //            <!-- /ko -->
        //            <!-- /ko -->
        //        </li>
        //    </ul>
        // Note that:
        //   1. The closing comments are inside the <li> to simulate IE<8's weird parsing
        //   2. We have to build this with manual DOM operations, otherwise IE<8 will deform it in a different weird way
        // It would be a more authentic test if we could set up the scenario using .innerHTML and then let the browser do whatever parsing it does normally,
        // but unfortunately IE varies its weirdness according to whether it's really parsing an HTML doc, or whether you're using .innerHTML.

        testNode.innerHTML = "";
        testNode.appendChild(document.createElement("ul"));
        testNode.firstChild.appendChild(document.createComment("ko foreach: ['A', 'B']"));
        testNode.firstChild.appendChild(document.createComment("ko if: $data == 'B'"));
        testNode.firstChild.appendChild(document.createElement("li"));
        testNode.firstChild.lastChild.setAttribute("data-bind", "text: $data");
        testNode.firstChild.lastChild.appendChild(document.createComment("/ko"));
        testNode.firstChild.lastChild.appendChild(document.createComment("/ko"));

        ko.applyBindings(null, testNode);
        value_of(testNode).should_contain_text("B");
    },

    'Should be able to output HTML5 elements (even on IE<9, as long as you reference either innershiv.js or jQuery1.7+Modernizr)': function() {
        // Represents https://github.com/SteveSanderson/knockout/issues/194
        ko.utils.setHtml(testNode, "<div data-bind='foreach:someitems'><section data-bind='text: $data'></section></div>");
        var viewModel = {
            someitems: [ 'Alpha', 'Beta' ]
        };
        ko.applyBindings(viewModel, testNode);
        value_of(testNode).should_contain_html('<div data-bind="foreach:someitems"><section data-bind="text: $data">alpha</section><section data-bind="text: $data">beta</section></div>');
    },

    'Should be able to output HTML5 elements within container-less templates (same as above)': function() {
        // Represents https://github.com/SteveSanderson/knockout/issues/194
        ko.utils.setHtml(testNode, "<!-- ko foreach:someitems --><div><section data-bind='text: $data'></section></div><!-- /ko -->");
        var viewModel = {
            someitems: [ 'Alpha', 'Beta' ]
        };
        ko.applyBindings(viewModel, testNode);
        value_of(testNode).should_contain_html('<!-- ko foreach:someitems --><div><section data-bind="text: $data">alpha</section></div><div><section data-bind="text: $data">beta</section></div><!-- /ko -->');
    }
});<|MERGE_RESOLUTION|>--- conflicted
+++ resolved
@@ -1319,11 +1319,10 @@
         value_of(testNode.childNodes[0]).should_contain_html('<span data-bind="text: childprop">first child</span><span data-bind="text: childprop">second child</span>');
     },
 
-<<<<<<< HEAD
     'Should clean away any data values attached to the original template nodes before use': function() {
         // Represents issue https://github.com/SteveSanderson/knockout/pull/420
         testNode.innerHTML = "<div data-bind='foreach: [1, 2]'><span></span></div>";
-        
+
         // Apply some DOM Data to the SPAN
         var span = testNode.childNodes[0].childNodes[0];
         value_of(span.tagName).should_be("SPAN");
@@ -1339,11 +1338,8 @@
         value_of(ko.utils.domData.get(testNode.childNodes[0].childNodes[0], "mydata")).should_be(undefined);
         value_of(ko.utils.domData.get(testNode.childNodes[0].childNodes[1], "mydata")).should_be(undefined);
     },
-    
-    'Should be able to use $data to reference each array item being bound': function() {		
-=======
+
     'Should be able to use $data to reference each array item being bound': function() {
->>>>>>> cbfc4b9f
         testNode.innerHTML = "<div data-bind='foreach: someItems'><span data-bind='text: $data'></span></div>";
         var someItems = ['alpha', 'beta'];
         ko.applyBindings({ someItems: someItems }, testNode);
