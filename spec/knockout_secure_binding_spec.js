/*
    Knockout Secure Binding  –  Spec

    Notes:
    1. The binding tests both Knockout's default binding and the secure binding
       so The secure binding is not set by default, for an example of how to
       test it see the test "changing Knockout's bindings to KSB" below

    2. Note all the variables e.g. `instance` set in the outermost `describe`.
       These make for shorthands throughout the tests.

*/

describe("Knockout Secure Binding", function () {
   var instance,
       Parser,
       Expression,
       Identifier,
       Node,
       operators,
       csp_rex = /Content Security Policy|blocked by CSP/;

    beforeEach(function () {
        instance = new ko.secureBindingsProvider();
        Parser = instance.Parser,
        Identifier = Parser.Identifier,
        Expression = Parser.Expression,
        Node = Parser.Node,
        operators = Node.operators;
    })

    // it("Has a built-in delay", function (done) {
    //   // we use this to make sure our test driver will actually
    //   // work when the results are slow (who tests the testers?)
    //   setTimeout(function () { done () }, 1000)
    // })

    it("has loaded knockout", function () {
        assert.property(window, 'ko')
    })

    it("secureBindingsProvider exist on 'ko'", function () {
            // note that it could alternatively be exported with `require`
            assert.property(ko, 'secureBindingsProvider')
        })

    it("has eval or new Function throw a CSP error", function () {
        var efn = function () { return eval("true") },
        nfn = function () { new Function("return true") };

        console.log("Expecting a CSP violation ...")
        assert.throw(efn, csp_rex)
        console.log("Expecting a CSP violation ...")
        assert.throw(nfn, csp_rex)
    })

    it("will throw an CSP error with regular bindings", function () {
        var div = document.createElement("div"),
        fn = function () {
            ko.applyBindings({obs: 1}, div)
        };

            // Although we cannot disable the CSP-violations, printing to the
            // console, we can print a lead-in that makes it appear to be
            // expected.
            console.log("Expecting a CSP violation ...")
            div.setAttribute("data-bind", "text: obs"),
            ko.bindingProvider.instance = new ko.bindingProvider()
            assert.throw(fn, csp_rex)
        })

    it("provides a binding provider", function () {
        ko.bindingProvider.instance = new ko.secureBindingsProvider();
    })

describe("nodeHasBindings", function() {
    it("identifies elements with data-sbind", function () {
        var div = document.createElement("div")
        div.setAttribute("data-sbind", "x")
        assert.ok(instance.nodeHasBindings(div))
    })

    it("does not identify elements without data-sbind", function () {
        var div = document.createElement("div")
        div.setAttribute("data-bind", "x")
        assert.notOk(instance.nodeHasBindings(div))
    })
})

describe("getBindingAccessors with string arg", function() {
    var div;

    beforeEach(function() {
        ko.bindingProvider.instance = new ko.secureBindingsProvider()
        div = document.createElement("div");
        instance.bindings.alpha = {
            init: sinon.spy(),
            update: sinon.spy()
        }
    });

    it("reads multiple bindings", function () {
        div.setAttribute("data-sbind", 'a: 123, b: "456"')
        var bindings = instance.getBindingAccessors(div);
        assert.equal(Object.keys(bindings).length, 2, 'len')
        assert.equal(bindings['a'](), 123, 'a')
        assert.equal(bindings['b'](), "456", 'b')
    });

    it("escapes strings", function () {
        div.setAttribute("data-sbind", 'a: "a\\"b", b: \'c\\\'d\'')
        var bindings = instance.getBindingAccessors(div);
        assert.equal(Object.keys(bindings).length, 2, 'len')
        assert.equal(bindings['a'](), "a\"b", 'a')
        assert.equal(bindings['b'](), "c\'d", 'b')
    })

    it("returns a name/valueAccessor pair", function () {
        div.setAttribute("data-sbind", 'alpha: "122.9"');
        var bindings = instance.getBindingAccessors(div);
        assert.equal(Object.keys(bindings).length, 1, 'len')
        assert.isFunction(bindings['alpha'], 'is accessor')
        assert.equal(bindings['alpha'](), "122.9", '122.9')
    });

    it("becomes the valueAccessor", function () {
        div.setAttribute("data-sbind", 'alpha: "122.9"');
        var i_spy = instance.bindings.alpha.init,
            u_spy = instance.bindings.alpha.update,
            args;
        ko.applyBindings({vm: true}, div);
        assert.equal(i_spy.callCount, 1, "i_spy cc");
        assert.equal(u_spy.callCount, 1, "u_spy cc");
        args = i_spy.getCall(0).args;

        assert.equal(args[0], div, "u_spy div == node")
        assert.equal(args[1](), "122.9", "valueAccessor")
            // args[2] == allBindings
            assert.deepEqual(args[3], {vm: true}, "view model")

        })
})

describe("getBindingAccessors with function arg", function () {
    var div;

    beforeEach(function() {
        ko.bindingProvider.instance = new ko.secureBindingsProvider()
        div = document.createElement("div");
        div.setAttribute("data-sbind", 'alpha: x');
        instance.bindings.alpha = {
            init: sinon.spy(),
            update: sinon.spy()
        }
    });

    it("returns a name/valueAccessor pair", function () {
        var bindings = instance.getBindingAccessors(div);
        assert.equal(Object.keys(bindings).length, 1)
        assert.isFunction(bindings['alpha'])
    });

    it("becomes the valueAccessor", function () {
        var i_spy = instance.bindings.alpha.init,
            u_spy = instance.bindings.alpha.update,
            args;
        ko.applyBindings({x: 0xDEADBEEF}, div);
        assert.equal(i_spy.callCount, 1, "i_spy cc");
        assert.equal(u_spy.callCount, 1, "u_spy cc");
        args = i_spy.getCall(0).args;

        assert.equal(args[0], div, "u_spy div == node")
        assert.equal(args[1](), 0xDEADBEEF, "valueAccessor")
            // args[2] == allBindings
            assert.deepEqual(args[3],  {x: 0xDEADBEEF}, "view model")
        })
})

describe("changing Knockout's bindings to KSB", function () {
    beforeEach(function () {
        ko.bindingProvider.instance = new ko.secureBindingsProvider()
    })

    it("binds Text with data-sbind", function () {
        var div = document.createElement("div");
        div.setAttribute("data-sbind", "text: obs")
        ko.applyBindings({obs: ko.observable("a towel")}, div)
        assert.equal(div.textContent, "a towel")
    })

    it("sets attributes to constants", function () {
        var div = document.createElement("div"),
            context = { aTitle: "petunia plant" };
        div.setAttribute("data-sbind", "attr: { title: aTitle }")
        ko.applyBindings(context, div)
        assert.equal(div.getAttribute("title"), context.aTitle)
    })

    it("sets attributes to observables in objects", function () {
        var div = document.createElement("div"),
            context = { aTitle: ko.observable("petunia plant") };
        div.setAttribute("data-sbind", "attr: { title: aTitle }")
        ko.applyBindings(context, div)
        assert.equal(div.getAttribute("title"), context.aTitle())
    })

    it("registers a click event", function () {
        var div = document.createElement("div"),
            called = false,
            context = { cb: function () { called = true; } };
        div.setAttribute("data-sbind", "click: cb")
        ko.applyBindings(context, div)
        assert.equal(called, false, "not called")
        div.click()
        assert.equal(called, true)
    })

    it("sets an input `value` binding ", function () {
        var input = document.createElement("input"),
            context = { vobs: ko.observable('273-9164') };
        input.setAttribute("data-sbind", "value: vobs")
        ko.applyBindings(context, input)
        assert.equal(input.value, '273-9164')
        context.vobs("Area code 415")
        assert.equal(input.value, 'Area code 415')
    })

    it("reads an input `value` binding", function () {
        var input = document.createElement("input"),
            evt = new CustomEvent("change"),
            context = { vobs: ko.observable() };
        input.setAttribute("data-sbind", "value: vobs")
        ko.applyBindings(context, input)
        input.value = '273-9164'
        input.dispatchEvent(evt)
        assert.equal(context.vobs(), '273-9164')
    })

    it("reads an input `value` binding for a defineProperty", function () {
        // see https://github.com/brianmhunt/knockout-secure-binding/issues/23
        var input = document.createElement("input"),
            evt = new CustomEvent("change"),
            obs = ko.observable(),
            context = { };
        Object.defineProperty(context, 'pobs', {
            configurable: true,
            enumerable: true,
            get: obs,
            set: obs
        });
        input.setAttribute("data-sbind", "value: pobs")
        ko.applyBindings(context, input)
        input.value = '273-9164'
        input.dispatchEvent(evt)
        assert.equal(context.pobs, '273-9164')
    })

    it("writes an input `value` binding for a defineProperty", function () {
        var input = document.createElement("input"),
            evt = new CustomEvent("change"),
            obs = ko.observable(),
            context = { };
        Object.defineProperty(context, 'pobs', {
            configurable: true,
            enumerable: true,
            get: obs,
            set: obs
        });
        input.setAttribute("data-sbind", "value: pobs")
        context.pobs = '273-9164'
        ko.applyBindings(context, input)
        assert.equal(context.pobs, obs())
        assert.equal(input.value, context.pobs)
        context.pobs = '415-273-9164'
        assert.equal(input.value, context.pobs)
    })
})

describe("The lookup of variables (get_lookup_root)", function () {
    it("accesses the context", function () {
        var binding = "a: x",
            context = { x: 'y' },
            bindings = new Parser(null, context).parse(binding);
        assert.equal(bindings.a(), "y");
    })

    it("accesses the globals", function () {
        var binding = "a: z",
            globals = { z: "ZZ" },
            bindings = new Parser(null, {}, globals).parse(binding);
        assert.equal(bindings.a(), globals.z)
    })

    it("accesses $data.value and value", function () {
        var binding = "x: $data.value, y: value",
            context = { '$data': { value: 42 }},
            bindings = new Parser(null, context).parse(binding);
        assert.equal(bindings.x(), 42)
        assert.equal(bindings.y(), 42)
    })

    it("ignores spaces", function () {
        var binding = "x: $data  .  value, y: $data\n\t\r . \t\r\nvalue",
            context = { '$data': { value: 42 }},
            bindings = new Parser(null, context).parse(binding);
        assert.equal(bindings.x(), 42)
        assert.equal(bindings.y(), 42)
    })

    it("looks up nested elements in objects", function () {
        var binding = "x: { y: { z: a.b.c } }",
            context = { 'a': { b: { c: 11 }}},
            bindings = new Parser(null, context).parse(binding);
        assert.equal(bindings.x().y.z, 11)
    })

    it("does not have access to `window` globals", function () {
        var binding = "x: window, y: global, z: document",
            bindings = new Parser(null, context).parse(binding);
        assert.equal(bindings.x(), undefined)
        assert.equal(bindings.y(), undefined)
        assert.equal(bindings.z(), undefined)
    })

    it("recognizes $context", function () {
        var binding = "x: $context.value, y: value",
            context = { value: 42 },
            bindings = new Parser(null, context).parse(binding);
        assert.equal(bindings.x(), 42)
        assert.equal(bindings.y(), 42)
    })

    it("recognizes $element", function () {
        var binding = "x: $element.id",
            node = { id: 42 },
            bindings = new Parser(node, {}).parse(binding);
        assert.equal(bindings.x(), node.id)
    })

    it("accesses $data before $context", function () {
        var binding = "x: value",
            context = { value: 21, '$data': { value: 42 }},
            bindings = new Parser(null, context).parse(binding);
        assert.equal(bindings.x(), 42)
    })

    it("accesses $context before globals", function () {
        var binding = "a: z",
            context = { z: 42 },
            globals = { z: 84 },
            bindings = new Parser(null, context, globals).parse(binding);
        assert.equal(bindings.a(), 42)
    })

    it("accesses properties created with defineProperty", function () {
        // style of e.g. knockout-es5
        var binding = "a: z",
            context = {},
            bindings = new Parser(null, context).parse(binding),
            obs = ko.observable();

        Object.defineProperty(context, 'z', {
            configurable: true,
            enumerable: true,
            get: obs,
            set: obs
        });

        assert.equal(bindings.a(), undefined)
        context.z = '142'
        assert.equal(bindings.a(), 142)
<<<<<<< HEAD
        context.z = '144'
        assert.equal(bindings.a(), 144)
    })

    it("does not bleed globals", function () {
        var binding = "a: z",
            globals_1 = {z: 168},
            globals_2 = {},
            bindings_1 = new Parser(null, context,
                globals_1).parse(binding),
            bindings_2 = new Parser(null, context,
                globals_2).parse(binding);
        assert.equal(bindings_1.a(), 168)
        assert.equal(bindings_2.a(), undefined)
=======

>>>>>>> bd69c411
    })

    it("does not bleed globals", function () {
        var binding = "a: z",
            globals_1 = {z: 168},
            globals_2 = {},
            bindings_1 = new Parser(null, context,
                globals_1).parse(binding),
            bindings_2 = new Parser(null, context,
                globals_2).parse(binding);
        assert.equal(bindings_1.a(), 168)
        assert.equal(bindings_2.a(), undefined)
    })
})

describe("the build_tree function", function () {
    var nodes_to_tree;

    beforeEach(function () {
        nodes_to_tree = Expression.prototype.build_tree;
    })

    it("converts a simple array to a tree", function () {
        var nodes = ['a', operators['*'], 'b'],
            tree = nodes_to_tree(nodes.slice(0));
                // we use nodes.slice(0) to make a copy.
                assert.equal(tree.lhs, 'a');
                assert.equal(tree.rhs, 'b');
                assert.equal(tree.op, operators['*']);
            })

    it("converts multiple * to a tree", function () {
        var nodes = ['a', operators['*'], 'b', operators['/'], 'c'],
            tree = nodes_to_tree(nodes.slice(0));
        assert.equal(tree.lhs, 'a');
        assert.equal(tree.op, operators['*']);
        assert.equal(tree.rhs.lhs, 'b');
        assert.equal(tree.rhs.op, operators['/']);
        assert.equal(tree.rhs.rhs, 'c');
    })

    it("converts a complex set as expected", function () {
        var nodes = [
            'a', operators['*'], 'b',
            operators['+'],
            'c', operators['*'], 'd', operators['*'], 'e',
            operators['>'],
            'f', operators['+'], 'g', operators['%'], 'h',
            ],
            root = nodes_to_tree(nodes.slice(0));
        assert.equal(root.op, operators['>'], '>')

        assert.equal(root.lhs.op, operators['+'], '+')
        assert.equal(root.lhs.lhs.op, operators['*'], '*')
        assert.equal(root.lhs.lhs.lhs, 'a')
        assert.equal(root.lhs.lhs.rhs, 'b')

        assert.equal(root.lhs.rhs.op, operators['*'], '*')
        assert.equal(root.lhs.rhs.lhs, 'c')
        assert.equal(root.lhs.rhs.rhs.lhs, 'd')
        assert.equal(root.lhs.rhs.rhs.rhs, 'e')

        assert.equal(root.rhs.op, operators['+'], 'rhs +')
        assert.equal(root.rhs.lhs, 'f')

        assert.equal(root.rhs.rhs.op, operators['%'])
        assert.equal(root.rhs.rhs.lhs, 'g')
        assert.equal(root.rhs.rhs.rhs, 'h')
    })

    it("converts function calls (a())", function () {
        var context = { x: ko.observable(0x0F) },
            parser, nodes, root;
            parser = new Parser(null, context);
            nodes = [
                // the third argument is the same as _deref_call
                new Identifier(parser, 'x', [true]),
                operators['|'],
                0x80
            ];
        root = nodes_to_tree(nodes.slice(0));

        assert.equal(root.get_node_value(), 0x8F)
    })
})

describe("Identifier", function () {
    var c = 'Z',
        f = function () { return 'Fv' };

    it("looks up values on the parser context", function () {
        var context = { c: c, f: f },
            parser = new Parser(null, context);
        assert.equal(new Identifier(parser, "c").get_value(), 'Z')
        assert.equal(new Identifier(parser, "f").get_value(), f)
    })

    describe("the dereference function", function () {
        it("does nothing with no references", function () {
            var refs = undefined,
                ident = new Identifier(null, 'x', refs);
            assert.equal(ident.dereference('1'), 1)
        })
        it("does nothing with empty array references", function () {
            var refs = [],
                ident = new Identifier(null, 'x', refs);
            assert.equal(ident.dereference('1'), 1)
        })
        it("applies the functions of the refs to the value", function () {
            var refs = [true, true],
                ident = new Identifier(null, 'x', refs),
                g = function () { return '42' },
                f = function () { return g };
            assert.equal(ident.dereference(f), 42)
        })
    })

    it("dereferences values on the parser", function () {
        var context = { f: f },
            parser = new Parser(null, context),
            derefs = [true];
        assert.equal(new Identifier(parser, 'f', derefs).get_value(), 'Fv')
    })
})

describe("Node", function () {
    it("traverses the tree 19 * -2 + 4", function () {
        var root = new Node();
        root.op = operators['+']
        root.lhs = new Node(19, operators['*'], -2)
        root.rhs = 4
        assert.equal(root.get_node_value(), 19 * -2 + 4)
    })

    it("looks up identifiers", function () {
        var root = new Node(),
            context = { x: 19 },
            parser = new Parser(null, context),
            ident = new Identifier(parser, 'x');
        root.op = operators['+']
        root.lhs = ident
        root.rhs = 23
        assert.equal(root.get_node_value(), 23 + 19)
    })
})

describe("the bindings parser", function () {
    it("parses bindings with JSON values", function () {
        var binding_string = 'a: "A", b: 1, c: 2.1, d: ["X", "Y"], e: {"R": "V"}, t: true, f: false, n: null',
            value = new Parser(null, {}).parse(binding_string);
        assert.equal(value.a(), "A", "string");
        assert.equal(value.b(), 1, "int");
        assert.equal(value.c(), 2.1, "float");
        assert.deepEqual(value.d(), ["X",  "Y"], "array");
        assert.deepEqual(value.e(), {"R": "V"}, "object");
        assert.equal(value.t(), true, "true");
        assert.equal(value.f(), false, "false");
        assert.equal(value.n(), null, "null");
    })

    it("parses an array of JSON values", function () {
        var binding = "x: [1, 2.1, true, false, null, undefined]",
        bindings = new Parser(null, {}).parse(
            binding);
        assert.deepEqual(bindings.x(), [1, 2.1, true, false, null, undefined])
    })

    it("undefined keyword works", function () {
        var value = new Parser(null, {}).parse(
            "y: undefined");
        assert.equal(value.y(), void 0);
    })

    it("parses single-quote strings", function () {
        var binding = "text: 'st\\'r'",
            bindings = new Parser(null, {}).parse(binding);
        assert.equal(bindings.text(), "st'r")
    })

    it("parses text: {object: 'string'}", function () {
        var binding = "text: {object: 'string'}",
            bindings = new Parser(null, {}).parse(binding);
        assert.deepEqual(bindings.text(), { object: "string" })
    })

    it("parses object: attr: {name: value}", function () {
        var binding = "attr: { klass: kValue }",
            context = { kValue: 'Sam' }
            bindings = new Parser(null, context).parse(binding);
        assert.equal(bindings.attr().klass, 'Sam')
    })

    it("parses object: attr: {name: ko.observable(value)}", function () {
        var binding = "attr : { klass: kValue }",
            context = { kValue: ko.observable('Gollum') }
            bindings = new Parser(null, context).parse(binding);
        assert.equal(bindings.attr().klass(), 'Gollum')
    })

    it("parses object: attr: {n1: v1, n2: v2}", function () {
        var binding = "attr : { a: x, b: y }",
            context = { x: 'Real', y: 'Imaginary' }
            bindings = new Parser(null, context).parse(binding);
        assert.equal(bindings.attr().a, 'Real')
        assert.equal(bindings.attr().b, 'Imaginary')
    })

    it("parses compound operator d()[0]()", function () {
        var binding = "attr: d()[0]()",
            d = function () { return [function () { return 'z' }]},
            context = { d: d },
            bindings = new Parser(null, context).parse(binding);
        assert.equal(bindings.attr(), 'z')
    })
})

describe("the parsing of expressions", function () {
    it("works with explicit braces ( )", function () {
        var binding = "attr : (x)",
            context = { x: 'spot' }
            bindings = new Parser(null, context).parse(binding);
        assert.equal(bindings.attr(), 'spot')
    })

    it("computes a + b", function () {
        var binding = "text: a + b",
            context = { a: 1, b: 2 },
            bindings = new Parser(null, context).parse(binding);
        assert.equal(bindings.text(), 3);
    })

    it("computes obs(a) + obs(b)", function () {
        var binding = "text: a + b",
            context = { a: ko.observable(1), b: ko.observable(2) },
            bindings = new Parser(null, context).parse(binding);
        assert.equal(bindings.text(), 3);
    })

    it("computes a + b * c", function () {
        var binding = "text: a + b * c",
            context = { a: 1, b: 2, c: 4 },
            bindings = new Parser(null, context).parse(binding);
        assert.equal(bindings.text(), 1 + 2 * 4);
    })

    it("compares a + 3 > b * obs(c)", function () {
        var binding = "text: a + 3 > b * c",
            context = { a: 1, b: 2, c: ko.observable(4) },
            bindings = new Parser(null, context).parse(binding);
        assert.equal(bindings.text(), 1 + 3 > 2 * 4);
    })

    it("respects brackets () precedence", function () {
        var binding = "text: 2 * (3 + 4)",
            bindings = new Parser(null, {}).parse(binding);
        assert.equal(bindings.text(), 2 * (3 + 4))

    })

    it("computes complex arithematic as expected", function () {
        var binding = "text: 1 * 4 % 3 + 11 * 99 / (8 - 14)",
            bindings = new Parser(null, {}).parse(binding);
        assert.equal(bindings.text(), 1 * 4 % 3 + 11 * 99 / (8 - 14));
            // == -180.5
        })

    it("recalculates observables", function () {
        var binding = "text: a - b",
            context = { a: ko.observable(1), b: ko.observable(2) },
            bindings = new Parser(null, context).parse(binding);
        assert.equal(bindings.text(), -1);
        context.a(2)
        assert.equal(bindings.text(), 0);
    })

    it("sets properties of objects", function () {
        var binding = "text: { x: 3 < 1, y: a < b }",
            context = { a: ko.observable(1), b: ko.observable(2) },
            bindings = new Parser(null, context).parse(binding);
        assert.equal(bindings.text().x, false);
        assert.equal(bindings.text().y, true);
        context.a(3)
        assert.equal(bindings.text().y, false);
    })

    it("has working logic operations", function () {
        var binding = "text: a || b",
            context = { a: ko.observable(false), b: ko.observable(false) },
            bindings = new Parser(null, context).parse(binding);
        assert.equal(bindings.text(), false);
        context.a(true)
        assert.equal(bindings.text(), true);
        context.a(false)
        assert.equal(bindings.text(), false);
        context.b(true)
        assert.equal(bindings.text(), true);
    })

    it("does not unwrap a single observable argument", function () {
        var binding = "text: a",
            context = { a: ko.observable() },
            bindings = new Parser(null, context).parse(binding);
        assert.ok(ko.isObservable(bindings.text()))
    })

    it("parses a string of functions a().b()", function () {
        var binding = "ref: a().b()",
            b = function () { return 'Cee' },
            a = function () { return { b: b } },
            context = { a: a },
            bindings = new Parser(null, context).parse(binding);
        assert.ok(bindings.ref(), 'Cee')
    })
})

describe("unary operations", function () {
    it("include the negation operator", function () {
        var binding = "neg: !a",
            context = { a: ko.observable(false) },
            bindings = new Parser(null, context).parse(binding);
        assert.equal(bindings.neg(), true)
        context.a(true);
        assert.equal(bindings.neg(), false)
    });

    it("does the double negative", function () {
        var binding = "neg: !!a",
            context = { a: ko.observable(false) },
            bindings = new Parser(null, context).parse(binding);
        assert.equal(bindings.neg(), false)
        context.a(true);
        assert.equal(bindings.neg(), true)
    });

    it("works in an object", function () {
        var binding = "neg: { x: !a, y: !!a }",
            context = { a: ko.observable(false) },
            bindings = new Parser(null, context).parse(binding);
        assert.equal(bindings.neg().x, true)
        assert.equal(bindings.neg().y, false)
        context.a(true);
        assert.equal(bindings.neg().x, false)
        assert.equal(bindings.neg().y, true)
    })

    it("negates an expression eg !(a || b)"/*, function () {
        var binding = 'ne: !(a || b)',
            context = { a: ko.observable(true), b: ko.observable(false) },
            bindings = new Parser(null, context).parse(binding);
        assert.equal(bindings.ne(), false)
        context.a(false)
        assert.equal(bindings.ne(), true)
    }*/)
})

describe("array accessors - []", function () {
    it("works for [ int ]", function () {
        var binding = "ref: a[ 4 ]",
        context = { a: { 4: "square" } },
        bindings = new Parser(null, context).parse(binding)
        assert.equal(bindings.ref(), "square")
    })

    it("works for [ string ]", function () {
        var binding = "neg: a [ 'hello' ]",
            context = { a: { hello: 128} },
            bindings = new Parser(null, context).parse(binding)
        assert.equal(bindings.neg(), 128)
    })

    it("works for [ observable ]", function () {
        // make sure observables can be keys to objects.
        var binding = "neg: a[ x ]",
            x = ko.observable(0),
            context = { a: {}, x: x },
            bindings;
            context.a[x] = 12;
            bindings = new Parser(null, context).parse(binding);
        assert.equal(bindings.neg(), 12)
    })

    it("works for [ observable() ]", function () {
        var binding = "neg: a[ x() ]",
            context = { a: [ 123, 456 ], x: ko.observable(1) },
            bindings = new Parser(null, context).parse(binding);
        assert.equal(bindings.neg(), 456)
        context.x(0)
        assert.equal(bindings.neg(), 123)
    })

    it("works off a function e.g. f()[1]", function () {
        var binding = "neg: f()[3]",
            f = function () { return [3, 4, 5, 6]}
            context = { f: f },
            bindings = new Parser(null, context).parse(binding);
        assert.equal(bindings.neg(), 6)
    })

    it("unwraps Identifier/Expression contents"/*, function () {
        var binding = "arr: [a, a && b]",
            context = { a: ko.observable(true), b: ko.observable(false) },
            bindings = new Parser(null, context).parse(binding);
        assert.equal(bindings.arr()[0], true)
        assert.equal(bindings.arr()[1], false)
        context.b(true)
        assert.equal(bindings.arr()[1], true)
    }*/)
})

describe("Virtual elements", function() {
    beforeEach(function () {
        ko.bindingProvider.instance = new ko.secureBindingsProvider();
    })

    it("binds to a raw comment", function () {
        var cmt = document.createComment("ko test: obs");
        assert.ok(instance.nodeHasBindings(cmt))
    })

    it("binds text in virtual element", function () {
       var cmt = document.createComment("ko text: obs"),
       context =  { obs: ko.observable("a towel") },
       bindings;
       bindings = instance.getBindingAccessors(cmt, context)
       assert.isObject(bindings)
       assert.isFunction(bindings.text)
       assert.equal(ko.unwrap(bindings.text()), context.obs())
   })

    it("binds a sub-element comment", function () {
        var div = document.createElement("div"),
        context = { obs: ko.observable("a sperm whale") };
        div.appendChild(document.createComment("ko text: obs"));
        div.appendChild(document.createComment("/ko"));
        ko.applyBindings(context, div);
        assert.include(div.innerText, context.obs())
    })
})


describe("compound expressions", function () {
    var d = 42,
        e = [9, 8],
        c = { d: d, e: e },
        b = { c: c },
        a = { b: b },
        yf2 = function () { return [ { yf2a: 'air' }, { yf2b: 'brick' } ] },
        yf1 = function () { return yf2 },
        y = [ yf1, yf2 ],
        x = { y: y },
        z = function () { return [function() { return 'dv' }] },
        F1 = function () { return 'R1' },
        F2 = function () {
            return { G: function () { return 'R2' }}
        },
        obs = ko.observable({ d: d }),
        context = { a: a, F1: F1, F2: F2, x: x, obs: obs, z: z };

    // a property of the observable (not the observable's value)
    obs.P = y;

    function expect_equal(binding, expect) {
        var bindings = new Parser(null, context).parse("v: " + binding)
        assert.equal(bindings.v(), expect)
    }

    function expect_deep_equal(binding, expect) {
        var bindings = new Parser(null, context).parse("v: " + binding)
        assert.deepEqual(bindings.v(), expect)
    }

    it("plucks 'a.b.c'", function () {
        expect_deep_equal('a.b.c', context.a.b.c) // obj
    })

    it("plucks a.b.c.d", function () {
        expect_equal('a.b.c.d', context.a.b.c.d) // 1
    })

    it("plucks a.b.c.x", function () {
        expect_equal('a.b.c.x', context.a.b.c.x) // undefined
    })

    it("plucks a.b.c.d.e[1]", function () {
        expect_equal("a.b.c.e[1]", context.a.b.c.e[1]) // 8
    })

    it("plucks 'u' (undefined)", function () {
        expect_equal('u', undefined)
    })

    it("throws when 'r' is not on u", function () {
        function fn() {
            expect_equal('u.r', undefined) // undefined
        }
        assert.throws(fn, "defined")
    })

    it("calls function F1", function () {
        expect_equal('F1()', context.F1()) // R1
    })

    it("calls F2().G()", function () {
        expect_equal("F2().G()", context.F2().G()) // R2
    })

    it("gets 'brick' from x.y[0]()()[1].yf2b", function () {
        var expect = x.y[0]()()[1].yf2b;
        expect_equal("x.y[0]()()[1].yf2b", expect)
    })

    it("gets 'air' from x . y [ 0 ] ( ) ( ) [ 0 ] . yf2a", function () {
        var expect = x.y[0]()()[0].yf2a;
        expect_equal("\n\r\t x\n\r\t  .\n\r\t  y\n\r\t  [\n\r\t  0" +
            "\n\r\t  ]\n\r\t  (\n\r\t  )\n\r\t  (\n\r\t  )\n\r\t  [" +
            "\n\r\t  0\n\r\t  ]\n\r\t .\n\r\t yf2a", expect)
    })

    it("gets z()[0]()", function () {
        var expect = z()[0]();
        expect_equal("z()[0]()", expect)
    })

    it("gets obs().d", function () {
        expect_equal("obs().d", obs().d)
    })

    it("gets obs.P", function () {
        expect_equal("obs.P", obs.P)
    })

    it("gets obs['P']", function () {
        expect_equal("obs['P']", obs.P)
    })
}); //  compound functions
})<|MERGE_RESOLUTION|>--- conflicted
+++ resolved
@@ -369,24 +369,6 @@
         assert.equal(bindings.a(), undefined)
         context.z = '142'
         assert.equal(bindings.a(), 142)
-<<<<<<< HEAD
-        context.z = '144'
-        assert.equal(bindings.a(), 144)
-    })
-
-    it("does not bleed globals", function () {
-        var binding = "a: z",
-            globals_1 = {z: 168},
-            globals_2 = {},
-            bindings_1 = new Parser(null, context,
-                globals_1).parse(binding),
-            bindings_2 = new Parser(null, context,
-                globals_2).parse(binding);
-        assert.equal(bindings_1.a(), 168)
-        assert.equal(bindings_2.a(), undefined)
-=======
-
->>>>>>> bd69c411
     })
 
     it("does not bleed globals", function () {
