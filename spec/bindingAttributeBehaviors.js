describe('Binding attribute syntax', {
    before_each: function () {
        var existingNode = document.getElementById("testNode");
        if (existingNode != null)
            existingNode.parentNode.removeChild(existingNode);
        testNode = document.createElement("div");
        testNode.id = "testNode";
        document.body.appendChild(testNode);
    },

    'applyBindings should accept no parameters and then act on document.body with undefined model': function() {
        var didInit = false;
        ko.bindingHandlers.test = {
            init: function (element, valueAccessor, allBindingsAccessor, viewModel) {
                value_of(element.id).should_be("testElement");
                value_of(viewModel).should_be(undefined);
                didInit = true;
            }
        };
        testNode.innerHTML = "<div id='testElement' data-bind='test:123'></div>";
        ko.applyBindings();
        value_of(didInit).should_be(true);

        // Just to avoid interfering with other specs:
        ko.utils.domData.clear(document.body);
    },

    'applyBindings should accept one parameter and then act on document.body with parameter as model': function() {
        var didInit = false;
        var suppliedViewModel = {};
        ko.bindingHandlers.test = {
            init: function (element, valueAccessor, allBindingsAccessor, viewModel) {
                value_of(element.id).should_be("testElement");
                value_of(viewModel).should_be(suppliedViewModel);
                didInit = true;
            }
        };
        testNode.innerHTML = "<div id='testElement' data-bind='test:123'></div>";
        ko.applyBindings(suppliedViewModel);
        value_of(didInit).should_be(true);

        // Just to avoid interfering with other specs:
        ko.utils.domData.clear(document.body);
    },

    'applyBindings should accept two parameters and then act on second param as DOM node with first param as model': function() {
        var didInit = false;
        var suppliedViewModel = {};
        ko.bindingHandlers.test = {
            init: function (element, valueAccessor, allBindingsAccessor, viewModel) {
                value_of(element.id).should_be("testElement");
                value_of(viewModel).should_be(suppliedViewModel);
                didInit = true;
            }
        };
        testNode.innerHTML = "<div id='testElement' data-bind='test:123'></div>";
        var shouldNotMatchNode = document.createElement("DIV");
        shouldNotMatchNode.innerHTML = "<div id='shouldNotMatchThisElement' data-bind='test:123'></div>";
        document.body.appendChild(shouldNotMatchNode);
        try {
            ko.applyBindings(suppliedViewModel, testNode);
            value_of(didInit).should_be(true);
        } finally {
            shouldNotMatchNode.parentNode.removeChild(shouldNotMatchNode);
        }
    },

    'Should tolerate whitespace and nonexistent handlers': function () {
        testNode.innerHTML = "<div data-bind=' nonexistentHandler : \"Hello\" '></div>";
        ko.applyBindings(null, testNode); // No exception means success
    },

    'Should tolerate arbitrary literals as the values for a handler': function () {
        testNode.innerHTML = "<div data-bind='stringLiteral: \"hello\", numberLiteral: 123, boolLiteral: true, objectLiteral: {}, functionLiteral: function() { }'></div>";
        ko.applyBindings(null, testNode); // No exception means success
    },

    'Should tolerate wacky IE conditional comments': function() {
        // Represents issue https://github.com/SteveSanderson/knockout/issues/186. Would fail on IE9, but work on earlier IE versions.
        testNode.innerHTML = "<div><!--[if IE]><!-->Hello<!--<![endif]--></div>";
        ko.applyBindings(null, testNode); // No exception means success
    },

    'Should invoke registered handlers\' init() then update() methods passing binding data': function () {
        var methodsInvoked = [];
        ko.bindingHandlers.test = {
            init: function (element, valueAccessor, allBindingsAccessor) {
                methodsInvoked.push("init");
                value_of(element.id).should_be("testElement");
                value_of(valueAccessor()).should_be("Hello");
                value_of(allBindingsAccessor().another).should_be(123);
            },
            update: function (element, valueAccessor, allBindingsAccessor) {
                methodsInvoked.push("update");
                value_of(element.id).should_be("testElement");
                value_of(valueAccessor()).should_be("Hello");
                value_of(allBindingsAccessor().another).should_be(123);
            }
        }
        testNode.innerHTML = "<div id='testElement' data-bind='test:\"Hello\", another:123'></div>";
        ko.applyBindings(null, testNode);
        value_of(methodsInvoked.length).should_be(2);
        value_of(methodsInvoked[0]).should_be("init");
        value_of(methodsInvoked[1]).should_be("update");
    },

    'If the binding handler depends on an observable, invokes the init handler once and the update handler whenever a new value is available': function () {
        var observable = new ko.observable();
        var initPassedValues = [], updatePassedValues = [];
        ko.bindingHandlers.test = {
            init: function (element, valueAccessor) { initPassedValues.push(valueAccessor()()); },
            update: function (element, valueAccessor) { updatePassedValues.push(valueAccessor()()); }
        };
        testNode.innerHTML = "<div data-bind='test: myObservable'></div>";

        ko.applyBindings({ myObservable: observable }, testNode);
        value_of(initPassedValues.length).should_be(1);
        value_of(updatePassedValues.length).should_be(1);
        value_of(initPassedValues[0]).should_be(undefined);
        value_of(updatePassedValues[0]).should_be(undefined);

        observable("A");
        value_of(initPassedValues.length).should_be(1);
        value_of(updatePassedValues.length).should_be(2);
        value_of(updatePassedValues[1]).should_be("A");
    },

    'If the associated DOM element was removed by KO, handler subscriptions are disposed immediately': function () {
        var observable = new ko.observable("A");
        testNode.innerHTML = "<div data-bind='anyHandler: myObservable()'></div>";
        ko.applyBindings({ myObservable: observable }, testNode);

        value_of(observable.getSubscriptionsCount()).should_be(1);

        ko.removeNode(testNode);

        value_of(observable.getSubscriptionsCount()).should_be(0);
    },

    'If the associated DOM element was removed independently of KO, handler subscriptions are disposed on the next evaluation': function () {
        var observable = new ko.observable("A");
        testNode.innerHTML = "<div data-bind='anyHandler: myObservable()'></div>";
        ko.applyBindings({ myObservable: observable }, testNode);

        value_of(observable.getSubscriptionsCount()).should_be(1);

        testNode.parentNode.removeChild(testNode);
        observable("B"); // Force re-evaluation

        value_of(observable.getSubscriptionsCount()).should_be(0);
    },

    'If the binding attribute involves an observable, re-invokes the bindings if the observable notifies a change': function () {
        var observable = new ko.observable({ message: "hello" });
        var passedValues = [];
        ko.bindingHandlers.test = { update: function (element, valueAccessor) { passedValues.push(valueAccessor()); } };
        testNode.innerHTML = "<div data-bind='test: myObservable().message'></div>";

        ko.applyBindings({ myObservable: observable }, testNode);
        value_of(passedValues.length).should_be(1);
        value_of(passedValues[0]).should_be("hello");

        observable({ message: "goodbye" });
        value_of(passedValues.length).should_be(2);
        value_of(passedValues[1]).should_be("goodbye");
    },

    'Should be able to refer to the bound object itself (at the root scope, the viewmodel) via $data': function() {
        testNode.innerHTML = "<div data-bind='text: $data.someProp'></div>";
        ko.applyBindings({ someProp: 'My prop value' }, testNode);
        value_of(testNode).should_contain_text("My prop value");
    },

    'Bindings can signal that they control descendant bindings by returning a flag from their init function': function() {
        ko.bindingHandlers.test = {
            init: function() { return { controlsDescendantBindings : true } }
        };
        testNode.innerHTML = "<div data-bind='test: true'>"
                           +     "<div data-bind='text: 123'>456</div>"
                           + "</div>"
                           + "<div data-bind='text: 123'>456</div>";
        ko.applyBindings(null, testNode);

        value_of(testNode.childNodes[0].childNodes[0].innerHTML).should_be("456");
        value_of(testNode.childNodes[1].innerHTML).should_be("123");
    },

    'Should not be allowed to have multiple bindings on the same element that claim to control descendant bindings': function() {
        ko.bindingHandlers.test1 = {
            init: function() { return { controlsDescendantBindings : true } }
        };
        ko.bindingHandlers.test2 = ko.bindingHandlers.test1;
        testNode.innerHTML = "<div data-bind='test1: true, test2: true'></div>"
        var didThrow = false;

        try { ko.applyBindings(null, testNode) }
        catch(ex) { didThrow = true; value_of(ex.message).should_contain('Multiple bindings (test1 and test2) are trying to control descendant bindings of the same element.') }
        value_of(didThrow).should_be(true);
    },

    'Should use properties on the view model in preference to properties on the binding context': function() {
        testNode.innerHTML = "<div data-bind='text: $data.someProp'></div>";
        ko.applyBindings({ '$data': { someProp: 'Inner value'}, someProp: 'Outer value' }, testNode);
        value_of(testNode).should_contain_text("Inner value");
    },

    'Should be able to extend a binding context, adding new custom properties, without mutating the original binding context': function() {
        ko.bindingHandlers.addCustomProperty = {
            init: function(element, valueAccessor, allBindingsAccessor, viewModel, bindingContext) {
                ko.applyBindingsToDescendants(bindingContext.extend({ '$customProp': 'my value' }), element);
                return { controlsDescendantBindings : true };
            }
        };
        testNode.innerHTML = "<div data-bind='with: sub'><div data-bind='addCustomProperty: true'><div data-bind='text: $customProp'></div></div></div>";
        var vm = { sub: {} };
        ko.applyBindings(vm, testNode);
        value_of(testNode).should_contain_text("my value");
        value_of(ko.contextFor(testNode.childNodes[0].childNodes[0].childNodes[0]).$customProp).should_be("my value");
        value_of(ko.contextFor(testNode.childNodes[0].childNodes[0]).$customProp).should_be(undefined); // Should not affect original binding context

        // vale of $data and $parent should be unchanged in extended context
        value_of(ko.contextFor(testNode.childNodes[0].childNodes[0].childNodes[0]).$data).should_be(vm.sub);
        value_of(ko.contextFor(testNode.childNodes[0].childNodes[0].childNodes[0]).$parent).should_be(vm);
    },

    'Binding contexts should inherit any custom properties from ancestor binding contexts': function() {
        ko.bindingHandlers.addCustomProperty = {
            init: function(element, valueAccessor, allBindingsAccessor, viewModel, bindingContext) {
                ko.applyBindingsToDescendants(bindingContext.extend({ '$customProp': 'my value' }), element);
                return { controlsDescendantBindings : true };
            }
        };
        testNode.innerHTML = "<div data-bind='addCustomProperty: true'><div data-bind='with: true'><div data-bind='text: $customProp'></div></div></div>";
        ko.applyBindings(null, testNode);
        value_of(testNode).should_contain_text("my value");
    },

    'Should be able to retrieve the binding context associated with any node': function() {
        testNode.innerHTML = "<div><div data-bind='text: name'></div></div>";
        ko.applyBindings({ name: 'Bert' }, testNode.childNodes[0]);

        value_of(testNode.childNodes[0].childNodes[0]).should_contain_text("Bert");

        // Can't get binding context for unbound nodes
        value_of(ko.dataFor(testNode)).should_be(undefined);
        value_of(ko.contextFor(testNode)).should_be(undefined);

        // Can get binding context for directly bound nodes
        value_of(ko.dataFor(testNode.childNodes[0]).name).should_be("Bert");
        value_of(ko.contextFor(testNode.childNodes[0]).$data.name).should_be("Bert");

        // Can get binding context for descendants of directly bound nodes
        value_of(ko.dataFor(testNode.childNodes[0].childNodes[0]).name).should_be("Bert");
        value_of(ko.contextFor(testNode.childNodes[0].childNodes[0]).$data.name).should_be("Bert");
    },

    'Should not be allowed to use containerless binding syntax for bindings other than whitelisted ones': function() {
        testNode.innerHTML = "Hello <!-- ko visible: false -->Some text<!-- /ko --> Goodbye"
        var didThrow = false;
        try {
            ko.applyBindings(null, testNode);
        } catch(ex) {
            didThrow = true;
            value_of(ex.message).should_be("The binding 'visible' cannot be used with virtual elements");
        }
        value_of(didThrow).should_be(true);
    },

    'Should be able to set a custom binding to use containerless binding': function() {
        var initCalls = 0;
        ko.bindingHandlers.test = { init: function () { initCalls++ } };
        ko.virtualElements.allowedBindings['test'] = true;

        testNode.innerHTML = "Hello <!-- ko test: false -->Some text<!-- /ko --> Goodbye"
        ko.applyBindings(null, testNode);

        value_of(initCalls).should_be(1);
        value_of(testNode).should_contain_text("Hello Some text Goodbye");
    },

    'Should be able to access virtual children in custom containerless binding': function() {
        var countNodes = 0;
        ko.bindingHandlers.test = {
            init: function (element, valueAccessor) {
                // Counts the number of virtual children, and overwrites the text contents of any text nodes
                for (var node = ko.virtualElements.firstChild(element); node; node = ko.virtualElements.nextSibling(node)) {
                    countNodes++;
                    if (node.nodeType === 3)
                        node.data = 'new text';
                }
            }
        };
        ko.virtualElements.allowedBindings['test'] = true;

        testNode.innerHTML = "Hello <!-- ko test: false -->Some text<!-- /ko --> Goodbye"
        ko.applyBindings(null, testNode);

        value_of(countNodes).should_be(1);
        value_of(testNode).should_contain_text("Hello new text Goodbye");
    },

    'Should only bind containerless binding once inside template': function() {
        var initCalls = 0;
        ko.bindingHandlers.test = { init: function () { initCalls++ } };
        ko.virtualElements.allowedBindings['test'] = true;
<<<<<<< HEAD
        
        testNode.innerHTML = "Hello <!-- ko if: true --><!-- ko test: false -->Some text<!-- /ko --><!-- /ko --> Goodbye"
=======

        testNode.innerHTML = "Hello <!-- if: true --><!-- ko test: false -->Some text<!-- /ko --><!-- /ko --> Goodbye"
>>>>>>> cbfc4b9f
        ko.applyBindings(null, testNode);

        value_of(initCalls).should_be(1);
        value_of(testNode).should_contain_text("Hello Some text Goodbye");
    },

    'Should automatically bind virtual descendants of containerless markers if no binding controlsDescendantBindings': function() {
          testNode.innerHTML = "Hello <!-- ko dummy: false --><span data-bind='text: \"WasBound\"'>Some text</span><!-- /ko --> Goodbye";
          ko.applyBindings(null, testNode);
          value_of(testNode).should_contain_text("Hello WasBound Goodbye");
    },

    'Should be able to set and access correct context in custom containerless binding': function() {
        ko.bindingHandlers.bindChildrenWithCustomContext = {
            init: function (element, valueAccessor, allBindingsAccessor, viewModel, bindingContext) {
                var innerContext = bindingContext.createChildContext({ myCustomData: 123 });
                ko.applyBindingsToDescendants(innerContext, element);
                return { 'controlsDescendantBindings': true };
            }
        };
        ko.virtualElements.allowedBindings['bindChildrenWithCustomContext'] = true;

        testNode.innerHTML = "Hello <!-- ko bindChildrenWithCustomContext: true --><div>Some text</div><!-- /ko --> Goodbye"
        ko.applyBindings(null, testNode);

        value_of(ko.dataFor(testNode.childNodes[2]).myCustomData).should_be(123);
    },

    'Should be able to set and access correct context in nested containerless binding': function() {
        delete ko.bindingHandlers.nonexistentHandler;
        ko.bindingHandlers.bindChildrenWithCustomContext = {
            init: function (element, valueAccessor, allBindingsAccessor, viewModel, bindingContext) {
                var innerContext = bindingContext.createChildContext({ myCustomData: 123 });
                ko.applyBindingsToDescendants(innerContext, element);
                return { 'controlsDescendantBindings': true };
            }
        };

        testNode.innerHTML = "Hello <div data-bind='bindChildrenWithCustomContext: true'><!-- ko nonexistentHandler: 123 --><div>Some text</div><!-- /ko --></div> Goodbye"
        ko.applyBindings(null, testNode);

        value_of(ko.dataFor(testNode.childNodes[1].childNodes[0]).myCustomData).should_be(123);
        value_of(ko.dataFor(testNode.childNodes[1].childNodes[1]).myCustomData).should_be(123);
    },

    'Should be able to access custom context variables in child context': function() {
        ko.bindingHandlers.bindChildrenWithCustomContext = {
            init: function (element, valueAccessor, allBindingsAccessor, viewModel, bindingContext) {
                var innerContext = bindingContext.createChildContext({ myCustomData: 123 });
                innerContext.customValue = 'xyz';
                ko.applyBindingsToDescendants(innerContext, element);
                return { 'controlsDescendantBindings': true };
            }
        };

        testNode.innerHTML = "Hello <div data-bind='bindChildrenWithCustomContext: true'><!-- ko with: myCustomData --><div>Some text</div><!-- /ko --></div> Goodbye"
        ko.applyBindings(null, testNode);

        value_of(ko.contextFor(testNode.childNodes[1].childNodes[0]).customValue).should_be('xyz');
        value_of(ko.dataFor(testNode.childNodes[1].childNodes[1])).should_be(123);
        value_of(ko.contextFor(testNode.childNodes[1].childNodes[1]).$parent.myCustomData).should_be(123);
        value_of(ko.contextFor(testNode.childNodes[1].childNodes[1]).$parentContext.customValue).should_be('xyz');
    },

    'Should not reinvoke init for notifications triggered during first evaluation': function () {
        var observable = ko.observable('A');
        var initCalls = 0;
        ko.bindingHandlers.test = {
            init: function (element, valueAccessor) {
                initCalls++;

                var value = valueAccessor();

                // Read the observable (to set up a dependency on it), and then also write to it (to trigger re-eval of bindings)
                // This logic probably wouldn't be in init but might be indirectly invoked by init
                value();
                value('B');
            }
        };
        testNode.innerHTML = "<div data-bind='test: myObservable'></div>";

        ko.applyBindings({ myObservable: observable }, testNode);
        value_of(initCalls).should_be(1);
    },

    'Should not run update before init, even if an associated observable is updated by a different binding before init': function() {
        // Represents the "theoretical issue" posed by Ryan in comments on https://github.com/SteveSanderson/knockout/pull/193

        var observable = ko.observable('A'), hasInittedSecondBinding = false, hasUpdatedSecondBinding = false;
        ko.bindingHandlers.test1 = {
            init: function(element, valueAccessor) {
                // Read the observable (to set up a dependency on it), and then also write to it (to trigger re-eval of bindings)
                // This logic probably wouldn't be in init but might be indirectly invoked by init
                var value = valueAccessor();
                value();
                value('B');
            }
        }
        ko.bindingHandlers.test2 = {
            init: function() {
                hasInittedSecondBinding = true;
            },
            update: function() {
                if (!hasInittedSecondBinding)
                    throw new Error("Called 'update' before 'init'");
                hasUpdatedSecondBinding = true;
            }
        }
        testNode.innerHTML = "<div data-bind='test1: myObservable, test2: true'></div>";

        ko.applyBindings({ myObservable: observable }, testNode);
        value_of(hasUpdatedSecondBinding).should_be(true);
    }
});<|MERGE_RESOLUTION|>--- conflicted
+++ resolved
@@ -303,13 +303,8 @@
         var initCalls = 0;
         ko.bindingHandlers.test = { init: function () { initCalls++ } };
         ko.virtualElements.allowedBindings['test'] = true;
-<<<<<<< HEAD
-        
+
         testNode.innerHTML = "Hello <!-- ko if: true --><!-- ko test: false -->Some text<!-- /ko --><!-- /ko --> Goodbye"
-=======
-
-        testNode.innerHTML = "Hello <!-- if: true --><!-- ko test: false -->Some text<!-- /ko --><!-- /ko --> Goodbye"
->>>>>>> cbfc4b9f
         ko.applyBindings(null, testNode);
 
         value_of(initCalls).should_be(1);
