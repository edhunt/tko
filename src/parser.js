--- conflicted
+++ resolved
@@ -469,14 +469,10 @@
   Parser.prototype.convert_to_accessors = function (result) {
     ko.utils.objectForEach(result, function (name, value) {
       if (value instanceof Identifier || value instanceof Expression) {
-<<<<<<< HEAD
         result[name] = function expidAccessor() {
           // expression or identifier accessir
           return value.get_value();
         };
-=======
-        result[name] = function exprAccessor() { return value.get_value(); };
->>>>>>> bd69c411
       } else if (typeof(value) != 'function') {
         result[name] = function constAccessor() {
           return value;
