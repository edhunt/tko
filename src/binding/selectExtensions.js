(function () {
    var hasDomDataExpandoProperty = '__ko__hasDomDataOptionValue__';

    // Normally, SELECT elements and their OPTIONs can only take value of type 'string' (because the values
    // are stored on DOM attributes). ko.selectExtensions provides a way for SELECTs/OPTIONs to have values
    // that are arbitrary objects. This is very convenient when implementing things like cascading dropdowns.
    ko.selectExtensions = {
        readValue : function(element) {
            switch (ko.utils.tagNameLower(element)) {
                case 'option':
                    if (element[hasDomDataExpandoProperty] === true)
                        return ko.utils.domData.get(element, ko.bindingHandlers.options.optionValueDomDataKey);
                    return element.getAttribute("value");
                case 'select':
                    return element.selectedIndex >= 0 ? ko.selectExtensions.readValue(element.options[element.selectedIndex]) : undefined;
                default:
                    return element.value;
            }
        },

        writeValue: function(element, value) {
<<<<<<< HEAD
            switch (ko.utils.tagNameLower(element)) {
                case 'option':
                    switch(typeof value) {
                        case "string":
                            ko.utils.domData.set(element, ko.bindingHandlers.options.optionValueDomDataKey, undefined);
                            if (hasDomDataExpandoProperty in element) { // IE <= 8 throws errors if you delete non-existent properties from a DOM node
                                delete element[hasDomDataExpandoProperty];
                            }
                            element.value = value;
                            break;
                        default:
                            // Store arbitrary object using DomData
                            ko.utils.domData.set(element, ko.bindingHandlers.options.optionValueDomDataKey, value);
                            element[hasDomDataExpandoProperty] = true;

                            // Special treatment of numbers is just for backward compatibility. KO 1.2.1 wrote numerical values to element.value.
                            element.value = typeof value === "number" ? value : "";
                            break;
                    }
                    break;
                case 'select':
                    for (var i = element.options.length - 1; i >= 0; i--) {
                        if (ko.selectExtensions.readValue(element.options[i]) == value) {
                            element.selectedIndex = i;
                            break;
                        }
=======
            if (element.tagName == 'OPTION') {
                switch(typeof value) {
                    case "string":
                        ko.utils.domData.set(element, ko.bindingHandlers.options.optionValueDomDataKey, undefined);
                        if (hasDomDataExpandoProperty in element) { // IE <= 8 throws errors if you delete non-existent properties from a DOM node
                            delete element[hasDomDataExpandoProperty];
                        }
                        element.value = value;
                        break;
                    default:
                        // Store arbitrary object using DomData
                        ko.utils.domData.set(element, ko.bindingHandlers.options.optionValueDomDataKey, value);
                        element[hasDomDataExpandoProperty] = true;

                        // Special treatment of numbers is just for backward compatibility. KO 1.2.1 wrote numerical values to element.value.
                        element.value = typeof value === "number" ? value : "";
                        break;
                }
            } else if (element.tagName == 'SELECT') {
                for (var i = element.options.length - 1; i >= 0; i--) {
                    if (ko.selectExtensions.readValue(element.options[i]) == value) {
                        element.selectedIndex = i;
                        break;
>>>>>>> cbfc4b9f
                    }
                    break;
                default:
                    if ((value === null) || (value === undefined))
                        value = "";
                    element.value = value;
                    break;
            }
        }
    };
})();

ko.exportSymbol('selectExtensions', ko.selectExtensions);
ko.exportSymbol('selectExtensions.readValue', ko.selectExtensions.readValue);
ko.exportSymbol('selectExtensions.writeValue', ko.selectExtensions.writeValue);<|MERGE_RESOLUTION|>--- conflicted
+++ resolved
@@ -19,7 +19,6 @@
         },
 
         writeValue: function(element, value) {
-<<<<<<< HEAD
             switch (ko.utils.tagNameLower(element)) {
                 case 'option':
                     switch(typeof value) {
@@ -46,31 +45,6 @@
                             element.selectedIndex = i;
                             break;
                         }
-=======
-            if (element.tagName == 'OPTION') {
-                switch(typeof value) {
-                    case "string":
-                        ko.utils.domData.set(element, ko.bindingHandlers.options.optionValueDomDataKey, undefined);
-                        if (hasDomDataExpandoProperty in element) { // IE <= 8 throws errors if you delete non-existent properties from a DOM node
-                            delete element[hasDomDataExpandoProperty];
-                        }
-                        element.value = value;
-                        break;
-                    default:
-                        // Store arbitrary object using DomData
-                        ko.utils.domData.set(element, ko.bindingHandlers.options.optionValueDomDataKey, value);
-                        element[hasDomDataExpandoProperty] = true;
-
-                        // Special treatment of numbers is just for backward compatibility. KO 1.2.1 wrote numerical values to element.value.
-                        element.value = typeof value === "number" ? value : "";
-                        break;
-                }
-            } else if (element.tagName == 'SELECT') {
-                for (var i = element.options.length - 1; i >= 0; i--) {
-                    if (ko.selectExtensions.readValue(element.options[i]) == value) {
-                        element.selectedIndex = i;
-                        break;
->>>>>>> cbfc4b9f
                     }
                     break;
                 default:
