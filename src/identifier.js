

Identifier = (function () {
  function Identifier(parser, token, dereferences) {
    this.token = token;
    this.dereferences = dereferences;
    this.parser = parser;
  }

  Identifier.prototype.lookup_value = function (parent) {
    var parser = this.parser,
<<<<<<< HEAD
        $context = parser.context,
        token = this.token,
        $data = $context.$data || {},
=======
        context = parser.context,
        token = this.token,
        $data = context.$data || {},
>>>>>>> bd69c411
        globals = parser.globals || {};

    // parent is an optional source of the identifier e.g. for membership
    // `a.b`, one would pass `a` in as the parent when calling lookup_value
    // for `b`.
    if (parent) {
      return value_of(parent)[token];
    }

    // short circuits
    switch (token) {
      case '$element': return parser.node;
<<<<<<< HEAD
      case '$context': return $context;
=======
      case '$context': return context;
>>>>>>> bd69c411
      case '$data': return $data;
      default:
    }

<<<<<<< HEAD
    return $data[token] || $context[token] || globals[token];
=======
    return $data[token] || context[token] || globals[token];
>>>>>>> bd69c411
  };

  /**
   * Apply all () and [] functions on the identifier to the lhs value e.g.
   * a()[3] has deref functions that are essentially this:
   *     [_deref_call, _deref_this where this=3]
   *
   * @param  {mixed} value  Should be an object.
   * @return {mixed}        The dereferenced value.
   */
  Identifier.prototype.dereference = function (value) {
    var i, n, member, refs = this.dereferences || [];
    for (i = 0, n = refs.length; i < n; ++i) {
      member = refs[i];
      if (member === true) {
        value = value();
      } else {
        value = value[value_of(member)];
      }
    }
    return value;
  };

  /**
   * Return the value as one would get it from the top-level i.e.
   * $data.token/$context.token/globals.token; this does not return intermediate
   * values on a chain of members i.e. $data.hello.there -- requesting the
   * Identifier('there').value will return $data/$context/globals.there.
   *
   * This will dereference using () or [arg] member.
   * @param  {object | Identifier | Expression} parent
   * @return {mixed}  Return the primitive or an accessor.
   */
  Identifier.prototype.get_value = function (parent) {
    return this.dereference(this.lookup_value(parent));
  };

  return Identifier;
})();

/**
 * Determine if a character is a valid item in an identifier.
 * Note that we do not check whether the first item is a number, nor do we
 * support unicode identifiers here.
 * See: http://docstore.mik.ua/orelly/webprog/jscript/ch02_07.htm
 * @param  {[type]}  ch  The character
 * @return {Boolean}     True if [A-Za-z0-9_]
 */
function is_identifier_char(ch) {
  return (ch >= 'A' && ch <= 'Z') ||
         (ch >= 'a' && ch <= 'z') ||
         (ch >= '0' && ch <= 9) ||
          ch === '_' || ch === '$';
}<|MERGE_RESOLUTION|>--- conflicted
+++ resolved
@@ -9,15 +9,9 @@
 
   Identifier.prototype.lookup_value = function (parent) {
     var parser = this.parser,
-<<<<<<< HEAD
         $context = parser.context,
         token = this.token,
-        $data = $context.$data || {},
-=======
-        context = parser.context,
-        token = this.token,
         $data = context.$data || {},
->>>>>>> bd69c411
         globals = parser.globals || {};
 
     // parent is an optional source of the identifier e.g. for membership
@@ -30,20 +24,12 @@
     // short circuits
     switch (token) {
       case '$element': return parser.node;
-<<<<<<< HEAD
       case '$context': return $context;
-=======
-      case '$context': return context;
->>>>>>> bd69c411
       case '$data': return $data;
       default:
     }
 
-<<<<<<< HEAD
     return $data[token] || $context[token] || globals[token];
-=======
-    return $data[token] || context[token] || globals[token];
->>>>>>> bd69c411
   };
 
   /**
