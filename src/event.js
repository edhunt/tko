
import {
    objectForEach, registerEventHandler, makeArray
} from 'tko.utils';

// For certain common events (currently just 'click'), allow a simplified data-binding syntax
// e.g. click:handler instead of the usual full-length event:{click:handler}
export function makeEventHandlerShortcut(eventName) {
    return {
        init: function(element, valueAccessor, allBindings, viewModel, bindingContext) {
            var newValueAccessor = function () {
                var result = {};
                result[eventName] = valueAccessor();
                return result;
            };
<<<<<<< HEAD
            eventHandler.init.call(this, element, newValueAccessor, allBindings, viewModel, bindingContext);
        }
    };
}

var eventHandler = {
=======
            eventBinding.init.call(this, element, newValueAccessor, allBindings, viewModel, bindingContext);
        }
    };
}

export var eventBinding = {
>>>>>>> 8a07de62
    init: function (element, valueAccessor, allBindings, viewModel, bindingContext) {
        var eventsToHandle = valueAccessor() || {};
        objectForEach(eventsToHandle, function(eventName) {
            if (typeof eventName == "string") {
                registerEventHandler(element, eventName, function (event) {
                    var handlerReturnValue;
                    var handlerFunction = valueAccessor()[eventName];
                    if (!handlerFunction)
                        return;

                    try {
                        // Take all the event args, and prefix with the viewmodel
                        var argsForHandler = makeArray(arguments);
                        viewModel = bindingContext['$data'];
                        argsForHandler.unshift(viewModel);
                        handlerReturnValue = handlerFunction.apply(viewModel, argsForHandler);
                    } finally {
                        if (handlerReturnValue !== true) { // Normally we want to prevent default action. Developer can override this be explicitly returning true.
                            if (event.preventDefault)
                                event.preventDefault();
                            else
                                event.returnValue = false;
                        }
                    }

                    var bubble = allBindings.get(eventName + 'Bubble') !== false;
                    if (!bubble) {
                        event.cancelBubble = true;
                        if (event.stopPropagation)
                            event.stopPropagation();
                    }
                });
            }
        });
    }
};


export default eventHandler;<|MERGE_RESOLUTION|>--- conflicted
+++ resolved
@@ -13,21 +13,12 @@
                 result[eventName] = valueAccessor();
                 return result;
             };
-<<<<<<< HEAD
             eventHandler.init.call(this, element, newValueAccessor, allBindings, viewModel, bindingContext);
         }
     };
 }
 
-var eventHandler = {
-=======
-            eventBinding.init.call(this, element, newValueAccessor, allBindings, viewModel, bindingContext);
-        }
-    };
-}
-
-export var eventBinding = {
->>>>>>> 8a07de62
+export var eventHandler = {
     init: function (element, valueAccessor, allBindings, viewModel, bindingContext) {
         var eventsToHandle = valueAccessor() || {};
         objectForEach(eventsToHandle, function(eventName) {
@@ -63,7 +54,4 @@
             }
         });
     }
-};
-
-
-export default eventHandler;+};