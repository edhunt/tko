--- conflicted
+++ resolved
@@ -4,23 +4,6 @@
 
 ko.nativeTemplateEngine.prototype = new ko.templateEngine();
 ko.nativeTemplateEngine.prototype['renderTemplateSource'] = function (templateSource, bindingContext, options) {
-<<<<<<< HEAD
-    var node = 'fragment' in templateSource && templateSource['fragment'](), templateText;
-    if (node) {
-        if (ko.utils.ieVersion < 9) {
-            // IE<9 cloneNode doesn't work properly; extract HTML and use that instead
-            var dummyContainer = document.createElement("div");
-            dummyContainer.appendChild(node);
-            templateSource['fragment'](undefined);
-            templateSource['text'](templateText = dummyContainer.innerHTML);
-        } else {
-            return node.cloneNode(true);
-        }
-    } else {
-        templateText = templateSource['text']();
-    }
-    return ko.utils.parseHtmlFragment(templateText);
-=======
     var useFragmentIfAvailable = !(ko.utils.ieVersion < 9), // IE<9 cloneNode doesn't work properly
         templateFragFunc = useFragmentIfAvailable ? templateSource['fragment'] : null,
         templateFrag = templateFragFunc ? templateSource['fragment']() : null;
@@ -31,7 +14,6 @@
         var templateText = templateSource['text']();
         return ko.utils.parseHtmlFragment(templateText);
     }
->>>>>>> 5d4ea348
 };
 
 ko.nativeTemplateEngine.instance = new ko.nativeTemplateEngine();
