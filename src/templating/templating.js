(function () {
    var _templateEngine;
    ko.setTemplateEngine = function (templateEngine) {
        if ((templateEngine != undefined) && !(templateEngine instanceof ko.templateEngine))
            throw new Error("templateEngine must inherit from ko.templateEngine");
        _templateEngine = templateEngine;
    }

    function invokeForEachNodeOrCommentInContinuousRange(firstNode, lastNode, action) {
        var node, nextInQueue = firstNode, firstOutOfRangeNode = ko.virtualElements.nextSibling(lastNode);
        while (nextInQueue && ((node = nextInQueue) !== firstOutOfRangeNode)) {
            nextInQueue = ko.virtualElements.nextSibling(node);
            if (node.nodeType === 1 || node.nodeType === 8)
                action(node);
        }
    }

    function activateBindingsOnContinuousNodeArray(continuousNodeArray, bindingContext) {
        // To be used on any nodes that have been rendered by a template and have been inserted into some parent element
        // Walks through continuousNodeArray (which *must* be continuous, i.e., an uninterrupted sequence of sibling nodes, because
        // the algorithm for walking them relies on this), and for each top-level item in the virtual-element sense,
        // (1) Does a regular "applyBindings" to associate bindingContext with this node and to activate any non-memoized bindings
        // (2) Unmemoizes any memos in the DOM subtree (e.g., to activate bindings that had been memoized during template rewriting)

        if (continuousNodeArray.length) {
            var firstNode = continuousNodeArray[0], lastNode = continuousNodeArray[continuousNodeArray.length - 1];

            // Need to applyBindings *before* unmemoziation, because unmemoization might introduce extra nodes (that we don't want to re-bind)
            // whereas a regular applyBindings won't introduce new memoized nodes
            invokeForEachNodeOrCommentInContinuousRange(firstNode, lastNode, function(node) {
                ko.applyBindings(bindingContext, node);
            });
            invokeForEachNodeOrCommentInContinuousRange(firstNode, lastNode, function(node) {
                ko.memoization.unmemoizeDomNodeAndDescendants(node, [bindingContext]);
            });
        }
    }

    function getFirstNodeFromPossibleArray(nodeOrNodeArray) {
        return nodeOrNodeArray.nodeType ? nodeOrNodeArray
                                        : nodeOrNodeArray.length > 0 ? nodeOrNodeArray[0]
                                        : null;
    }

    function executeTemplate(targetNodeOrNodeArray, renderMode, template, bindingContext, options) {
        options = options || {};
        var firstTargetNode = targetNodeOrNodeArray && getFirstNodeFromPossibleArray(targetNodeOrNodeArray);
        var templateDocument = firstTargetNode && firstTargetNode.ownerDocument;
        var templateEngineToUse = (options['templateEngine'] || _templateEngine);
        ko.templateRewriting.ensureTemplateIsRewritten(template, templateEngineToUse, templateDocument);
        var renderedNodesArray = templateEngineToUse['renderTemplate'](template, bindingContext, options, templateDocument);

        // Loosely check result is an array of DOM nodes
        if ((typeof renderedNodesArray.length != "number") || (renderedNodesArray.length > 0 && typeof renderedNodesArray[0].nodeType != "number"))
            throw new Error("Template engine must return an array of DOM nodes");

        var haveAddedNodesToParent = false;
        switch (renderMode) {
            case "replaceChildren":
                ko.virtualElements.setDomNodeChildren(targetNodeOrNodeArray, renderedNodesArray);
                haveAddedNodesToParent = true;
                break;
            case "replaceNode":
                ko.utils.replaceDomNodes(targetNodeOrNodeArray, renderedNodesArray);
                haveAddedNodesToParent = true;
                break;
            case "ignoreTargetNode": break;
            default:
                throw new Error("Unknown renderMode: " + renderMode);
        }

        if (haveAddedNodesToParent) {
            activateBindingsOnContinuousNodeArray(renderedNodesArray, bindingContext);
            if (options['afterRender'])
                options['afterRender'](renderedNodesArray, bindingContext['$data']);
        }

        return renderedNodesArray;
    }

    ko.renderTemplate = function (template, dataOrBindingContext, options, targetNodeOrNodeArray, renderMode) {
        options = options || {};
        if ((options['templateEngine'] || _templateEngine) == undefined)
            throw new Error("Set a template engine before calling renderTemplate");
        renderMode = renderMode || "replaceChildren";

        if (targetNodeOrNodeArray) {
            var firstTargetNode = getFirstNodeFromPossibleArray(targetNodeOrNodeArray);

            var whenToDispose = function () { return (!firstTargetNode) || !ko.utils.domNodeIsAttachedToDocument(firstTargetNode); }; // Passive disposal (on next evaluation)
            var activelyDisposeWhenNodeIsRemoved = (firstTargetNode && renderMode == "replaceNode") ? firstTargetNode.parentNode : firstTargetNode;

            return ko.dependentObservable( // So the DOM is automatically updated when any dependency changes
                function () {
                    // Ensure we've got a proper binding context to work with
                    var bindingContext = (dataOrBindingContext && (dataOrBindingContext instanceof ko.bindingContext))
                        ? dataOrBindingContext
                        : new ko.bindingContext(ko.utils.unwrapObservable(dataOrBindingContext));

                    // Support selecting template as a function of the data being rendered
                    var templateName = typeof(template) == 'function' ? template(bindingContext['$data']) : template;

                    var renderedNodesArray = executeTemplate(targetNodeOrNodeArray, renderMode, templateName, bindingContext, options);
                    if (renderMode == "replaceNode") {
                        targetNodeOrNodeArray = renderedNodesArray;
                        firstTargetNode = getFirstNodeFromPossibleArray(targetNodeOrNodeArray);
                    }
                },
                null,
                { 'disposeWhen': whenToDispose, 'disposeWhenNodeIsRemoved': activelyDisposeWhenNodeIsRemoved }
            );
        } else {
            // We don't yet have a DOM node to evaluate, so use a memo and render the template later when there is a DOM node
            return ko.memoization.memoize(function (domNode) {
                ko.renderTemplate(template, dataOrBindingContext, options, domNode, "replaceNode");
            });
        }
    };

    ko.renderTemplateForEach = function (template, arrayOrObservableArray, options, targetNode, parentBindingContext) {
<<<<<<< HEAD
        // Since setDomNodeChildrenFromArrayMapping always calls executeTemplateForArrayItem and then
        // activateBindingsCallback for added items, we can store the binding context in the former to use in the latter.
        var arrayItemContext;

        // This will be called by setDomNodeChildrenFromArrayMapping to get the nodes to add to targetNode
        var executeTemplateForArrayItem = function (arrayValue, index) {
            // Support selecting template as a function of the data being rendered
            var templateName = typeof(template) == 'function' ? template(arrayValue) : template;
            arrayItemContext = parentBindingContext['createChildContext'](ko.utils.unwrapObservable(arrayValue));
            arrayItemContext['$index'] = index;
            return executeTemplate(null, "ignoreTargetNode", templateName, arrayItemContext, options);
        }
=======
        var createInnerBindingContext = function(arrayValue) {
            return parentBindingContext['createChildContext'](ko.utils.unwrapObservable(arrayValue));
        };
>>>>>>> cbfc4b9f

        // This will be called whenever setDomNodeChildrenFromArrayMapping has added nodes to targetNode
        var activateBindingsCallback = function(arrayValue, addedNodesArray, index) {
            activateBindingsOnContinuousNodeArray(addedNodesArray, arrayItemContext);
            if (options['afterRender'])
<<<<<<< HEAD
                options['afterRender'](addedNodesArray, arrayValue);
=======
                options['afterRender'](addedNodesArray, bindingContext['$data']);
>>>>>>> cbfc4b9f
        };

        return ko.dependentObservable(function () {
            var unwrappedArray = ko.utils.unwrapObservable(arrayOrObservableArray) || [];
            if (typeof unwrappedArray.length == "undefined") // Coerce single value into array
                unwrappedArray = [unwrappedArray];

            // Filter out any entries marked as destroyed
            var filteredArray = ko.utils.arrayFilter(unwrappedArray, function(item) {
                return options['includeDestroyed'] || item === undefined || item === null || !ko.utils.unwrapObservable(item['_destroy']);
            });

<<<<<<< HEAD
            ko.utils.setDomNodeChildrenFromArrayMapping(targetNode, filteredArray, executeTemplateForArrayItem, options, activateBindingsCallback);
            
=======
            ko.utils.setDomNodeChildrenFromArrayMapping(targetNode, filteredArray, function (arrayValue) {
                // Support selecting template as a function of the data being rendered
                var templateName = typeof(template) == 'function' ? template(arrayValue) : template;
                return executeTemplate(null, "ignoreTargetNode", templateName, createInnerBindingContext(arrayValue), options);
            }, options, activateBindingsCallback);

>>>>>>> cbfc4b9f
        }, null, { 'disposeWhenNodeIsRemoved': targetNode });
    };

    var templateSubscriptionDomDataKey = '__ko__templateSubscriptionDomDataKey__';
    function disposeOldSubscriptionAndStoreNewOne(element, newSubscription) {
        var oldSubscription = ko.utils.domData.get(element, templateSubscriptionDomDataKey);
        if (oldSubscription && (typeof(oldSubscription.dispose) == 'function'))
            oldSubscription.dispose();
        ko.utils.domData.set(element, templateSubscriptionDomDataKey, newSubscription);
    }

    ko.bindingHandlers['template'] = {
        'init': function(element, valueAccessor) {
            // Support anonymous templates
            var bindingValue = ko.utils.unwrapObservable(valueAccessor());
            if ((typeof bindingValue != "string") && (!bindingValue['name']) && (element.nodeType == 1 || element.nodeType == 8)) {
                // It's an anonymous template - store the element contents, then clear the element
                var templateNodes = element.nodeType == 1 ? element.childNodes : ko.virtualElements.childNodes(element),
                    container = ko.utils.moveCleanedNodesToContainerElement(templateNodes); // This also removes the nodes from their current parent
                new ko.templateSources.anonymousTemplate(element)['nodes'](container);
            }
            return { 'controlsDescendantBindings': true };
        },
        'update': function (element, valueAccessor, allBindingsAccessor, viewModel, bindingContext) {
            var bindingValue = ko.utils.unwrapObservable(valueAccessor());
            var templateName;
            var shouldDisplay = true;

            if (typeof bindingValue == "string") {
                templateName = bindingValue;
            } else {
                templateName = bindingValue['name'];

                // Support "if"/"ifnot" conditions
                if ('if' in bindingValue)
                    shouldDisplay = shouldDisplay && ko.utils.unwrapObservable(bindingValue['if']);
                if ('ifnot' in bindingValue)
                    shouldDisplay = shouldDisplay && !ko.utils.unwrapObservable(bindingValue['ifnot']);
            }

            var templateSubscription = null;

            if ((typeof bindingValue === 'object') && ('foreach' in bindingValue)) { // Note: can't use 'in' operator on strings
                // Render once for each data point (treating data set as empty if shouldDisplay==false)
                var dataArray = (shouldDisplay && bindingValue['foreach']) || [];
                templateSubscription = ko.renderTemplateForEach(templateName || element, dataArray, /* options: */ bindingValue, element, bindingContext);
            } else {
                if (shouldDisplay) {
                    // Render once for this single data point (or use the viewModel if no data was provided)
                    var innerBindingContext = (typeof bindingValue == 'object') && ('data' in bindingValue)
                        ? bindingContext['createChildContext'](ko.utils.unwrapObservable(bindingValue['data'])) // Given an explitit 'data' value, we create a child binding context for it
                        : bindingContext;                                                                       // Given no explicit 'data' value, we retain the same binding context
                    templateSubscription = ko.renderTemplate(templateName || element, innerBindingContext, /* options: */ bindingValue, element);
                } else
                    ko.virtualElements.emptyNode(element);
            }

            // It only makes sense to have a single template subscription per element (otherwise which one should have its output displayed?)
            disposeOldSubscriptionAndStoreNewOne(element, templateSubscription);
        }
    };

    // Anonymous templates can't be rewritten. Give a nice error message if you try to do it.
    ko.jsonExpressionRewriting.bindingRewriteValidators['template'] = function(bindingValue) {
        var parsedBindingValue = ko.jsonExpressionRewriting.parseObjectLiteral(bindingValue);

        if ((parsedBindingValue.length == 1) && parsedBindingValue[0]['unknown'])
            return null; // It looks like a string literal, not an object literal, so treat it as a named template (which is allowed for rewriting)

        if (ko.jsonExpressionRewriting.keyValueArrayContainsKey(parsedBindingValue, "name"))
            return null; // Named templates can be rewritten, so return "no error"
        return "This template engine does not support anonymous templates nested within its templates";
    };

    ko.virtualElements.allowedBindings['template'] = true;
})();

ko.exportSymbol('setTemplateEngine', ko.setTemplateEngine);
ko.exportSymbol('renderTemplate', ko.renderTemplate);<|MERGE_RESOLUTION|>--- conflicted
+++ resolved
@@ -118,7 +118,6 @@
     };
 
     ko.renderTemplateForEach = function (template, arrayOrObservableArray, options, targetNode, parentBindingContext) {
-<<<<<<< HEAD
         // Since setDomNodeChildrenFromArrayMapping always calls executeTemplateForArrayItem and then
         // activateBindingsCallback for added items, we can store the binding context in the former to use in the latter.
         var arrayItemContext;
@@ -131,21 +130,12 @@
             arrayItemContext['$index'] = index;
             return executeTemplate(null, "ignoreTargetNode", templateName, arrayItemContext, options);
         }
-=======
-        var createInnerBindingContext = function(arrayValue) {
-            return parentBindingContext['createChildContext'](ko.utils.unwrapObservable(arrayValue));
-        };
->>>>>>> cbfc4b9f
 
         // This will be called whenever setDomNodeChildrenFromArrayMapping has added nodes to targetNode
         var activateBindingsCallback = function(arrayValue, addedNodesArray, index) {
             activateBindingsOnContinuousNodeArray(addedNodesArray, arrayItemContext);
             if (options['afterRender'])
-<<<<<<< HEAD
                 options['afterRender'](addedNodesArray, arrayValue);
-=======
-                options['afterRender'](addedNodesArray, bindingContext['$data']);
->>>>>>> cbfc4b9f
         };
 
         return ko.dependentObservable(function () {
@@ -158,17 +148,8 @@
                 return options['includeDestroyed'] || item === undefined || item === null || !ko.utils.unwrapObservable(item['_destroy']);
             });
 
-<<<<<<< HEAD
             ko.utils.setDomNodeChildrenFromArrayMapping(targetNode, filteredArray, executeTemplateForArrayItem, options, activateBindingsCallback);
-            
-=======
-            ko.utils.setDomNodeChildrenFromArrayMapping(targetNode, filteredArray, function (arrayValue) {
-                // Support selecting template as a function of the data being rendered
-                var templateName = typeof(template) == 'function' ? template(arrayValue) : template;
-                return executeTemplate(null, "ignoreTargetNode", templateName, createInnerBindingContext(arrayValue), options);
-            }, options, activateBindingsCallback);
-
->>>>>>> cbfc4b9f
+
         }, null, { 'disposeWhenNodeIsRemoved': targetNode });
     };
 
